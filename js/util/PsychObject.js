/** @module util */
/**
 * Core Object.
 *
 * @author Alain Pitiot
 * @version 2020.2
 * @copyright (c) 2017-2020 Ilixa Ltd. (http://ilixa.com) (c) 2020 Open Science Tools Ltd. (https://opensciencetools.org)
 * @license Distributed under the terms of the MIT License
 */


import {EventEmitter} from './EventEmitter';
import * as util from './Util';


/**
 * <p>PsychoObject is the base class for all PsychoJS objects.
 * It is responsible for handling attributes.</p>
 *
 * @class
 * @extends EventEmitter
 * @param {module:core.PsychoJS} psychoJS - the PsychoJS instance
 * @param {string} name - the name of the object (mostly useful for debugging)
 */
export class PsychObject extends EventEmitter
{
	constructor(psychoJS, name)
	{
		super();

		this._psychoJS = psychoJS;
		this._userAttributes = new Set();

		// name:
		if (typeof name === 'undefined')
		{
			name = this.constructor.name;
		}
		this._addAttribute('name', name);
	}


	/**
	 * Get the PsychoJS instance.
	 *
	 * @public
	 * @return {PsychoJS} the PsychoJS instance
	 */
	get psychoJS()
	{
		return this._psychoJS;
	}


	/**
	 * Setter for the PsychoJS attribute.
	 *
	 * @public
	 * @param {module:core.PsychoJS} psychoJS - the PsychoJS instance
	 */
	set psychoJS(psychoJS)
	{
		this._psychoJS = psychoJS;
	}


	/**
	 * String representation of the PsychObject.
	 *
	 * <p>Note: attribute values are limited to 50 characters.</p>
	 *
	 * @public
	 * @return {string} the representation
	 */
	toString()
	{
		let representation = this.constructor.name + '( ';
		let addComma = false;
		for (const attribute of this._userAttributes)
		{
			if (addComma)
			{
				representation += ', ';
			}
			addComma = true;

			let value = util.toString(this['_' + attribute]);
			const l = value.length;
			if (l > 50)
			{
				if (value[l - 1] === ')')
				{
					value = value.substring(0, 50) + '~)';
				}
				else
				{
					value = value.substring(0, 50) + '~';
				}
			}

			representation += attribute + '=' + value;
		}
		representation += ' )';

		return representation;
	}


	/**
	 * Set the value of an attribute.
	 *
	 * @protected
	 * @param {string} attributeName - the name of the attribute
	 * @param {object} attributeValue - the value of the attribute
	 * @param {boolean} [log= false] - whether of not to log
	 * @param {string} [operation] - the binary operation such that the new value of the attribute is the result of the application of the operation to the current value of the attribute and attributeValue
	 * @param {boolean} [stealth= false] - whether or not to call the potential attribute setters when setting the value of this attribute
	 * @return {boolean} whether or not the value of that attribute has changed (false if the attribute
	 * was not previously set)
	 */
	_setAttribute(attributeName, attributeValue, log = false, operation = undefined, stealth = false)
	{
		const response = {origin: 'PsychObject.setAttribute', context: 'when setting the attribute of an object'};

		if (typeof attributeName == 'undefined')
		{
			throw Object.assign(response, {
				error: 'the attribute name cannot be' +
					' undefined'
			});
		}
		if (typeof attributeValue == 'undefined')
		{
			this._psychoJS.logger.warn('setting the value of attribute: ' + attributeName + ' in PsychObject: ' + this._name + ' as: undefined');
		}

		// (*) apply operation to old and new values:
		if (typeof operation !== 'undefined' && this.hasOwnProperty('_' + attributeName))
		{
			let oldValue = this['_' + attributeName];

			// operations can only be applied to numbers and array of numbers (which can be empty):
			if (typeof attributeValue == 'number' || (Array.isArray(attributeValue) && (attributeValue.length === 0 || typeof attributeValue[0] == 'number')))
			{

				// value is an array:
				if (Array.isArray(attributeValue))
				{
					// old value is also an array
					if (Array.isArray(oldValue))
					{
						if (attributeValue.length !== oldValue.length)
						{
							throw Object.assign(response, {
								error: 'old and new' +
									' value should have' +
									' the same size when they are both arrays'
							});
						}

						switch (operation)
						{
							case '':
								// no change to value;
								break;
							case '+':
								attributeValue = attributeValue.map((v, i) => oldValue[i] + v);
								break;
							case '*':
								attributeValue = attributeValue.map((v, i) => oldValue[i] * v);
								break;
							case '-':
								attributeValue = attributeValue.map((v, i) => oldValue[i] - v);
								break;
							case '/':
								attributeValue = attributeValue.map((v, i) => oldValue[i] / v);
								break;
							case '**':
								attributeValue = attributeValue.map((v, i) => oldValue[i] ** v);
								break;
							case '%':
								attributeValue = attributeValue.map((v, i) => oldValue[i] % v);
								break;
							default:
								throw Object.assign(response, {
									error: 'unsupported' +
										' operation: ' + operation + ' when setting: ' + attributeName + ' in: ' + this.name
								});
						}

					}
					else
					// old value is a scalar
					{
						switch (operation)
						{
							case '':
								// no change to value;
								break;
							case '+':
								attributeValue = attributeValue.map(v => oldValue + v);
								break;
							case '*':
								attributeValue = attributeValue.map(v => oldValue * v);
								break;
							case '-':
								attributeValue = attributeValue.map(v => oldValue - v);
								break;
							case '/':
								attributeValue = attributeValue.map(v => oldValue / v);
								break;
							case '**':
								attributeValue = attributeValue.map(v => oldValue ** v);
								break;
							case '%':
								attributeValue = attributeValue.map(v => oldValue % v);
								break;
							default:
								throw Object.assign(response, {
									error: 'unsupported' +
										' value: ' + JSON.stringify(attributeValue) + ' for' +
										' operation: ' + operation + ' when setting: ' + attributeName + ' in: ' + this.name
								});
						}
					}
				}
				else
				// value is a scalar
				{
					// old value is an array
					if (Array.isArray(oldValue))
					{
						switch (operation)
						{
							case '':
								attributeValue = oldValue.map(v => attributeValue);
								break;
							case '+':
								attributeValue = oldValue.map(v => v + attributeValue);
								break;
							case '*':
								attributeValue = oldValue.map(v => v * attributeValue);
								break;
							case '-':
								attributeValue = oldValue.map(v => v - attributeValue);
								break;
							case '/':
								attributeValue = oldValue.map(v => v / attributeValue);
								break;
							case '**':
								attributeValue = oldValue.map(v => v ** attributeValue);
								break;
							case '%':
								attributeValue = oldValue.map(v => v % attributeValue);
								break;
							default:
								throw Object.assign(response, {
									error: 'unsupported' +
										' operation: ' + operation + ' when setting: ' + attributeName + ' in: ' + this.name
								});
						}

					}
					else
					// old value is a scalar
					{
						switch (operation)
						{
							case '':
								// no change to value;
								break;
							case '+':
								attributeValue = oldValue + attributeValue;
								break;
							case '*':
								attributeValue = oldValue * attributeValue;
								break;
							case '-':
								attributeValue = oldValue - attributeValue;
								break;
							case '/':
								attributeValue = oldValue / attributeValue;
								break;
							case '**':
								attributeValue = oldValue ** attributeValue;
								break;
							case '%':
								attributeValue = oldValue % attributeValue;
								break;
							default:
								throw Object.assign(response, {
									error: 'unsupported' +
										' value: ' + JSON.stringify(attributeValue) + ' for operation: ' + operation + ' when setting: ' + attributeName + ' in: ' + this.name
								});
						}
					}
				}

			}
			else
			{
				throw Object.assign(response, {error: 'operation: ' + operation + ' is invalid for old value: ' + JSON.stringify(oldValue) + ' and new value: ' + JSON.stringify(attributeValue)});
			}
		}


		// (*) log if appropriate:
		if (!stealth && (log || this._autoLog) && (typeof this.win !== 'undefined'))
		{
			const msg = this.name + ": " + attributeName + " = " + util.toString(attributeValue);
			this.win.logOnFlip({
				msg,
				// obj: this
			});
		}


		// (*) set the value of the attribute and return whether it has changed:
		const previousAttributeValue = this['_' + attributeName];
		this['_' + attributeName] = attributeValue;

<<<<<<< HEAD
		// Things seem OK without this check except for 'vertices'
		if (typeof previousAttributeValue === 'undefined')
		{
			// Not that any of the following lines should throw, but evaluating
			// `this._vertices.map` on `ShapeStim._getVertices_px()` seems to
			return false;
		}

		// Need check for equality differently for each type of attribute somehow,
		// Lodash has an example of what an all encompassing solution looks like below,
		// https://github.com/lodash/lodash/blob/master/.internal/baseIsEqualDeep.js
		const prev = toString(previousAttributeValue);
		const next = toString(attributeValue);

		// The following check comes in handy when figuring out a `hasChanged` predicate
		// in a `ShapeStim.setPos()` call for example. Objects that belong to us, such as
		// colors, feature a `toString()` method of their own. The types of input that
		// `Util.toString()` might try, but fail to stringify in a meaningful way are assigned
		// an 'Object (circular)' string representation. For being opaque as to their raw
		// value, those types of input are liable to produce PIXI updates.
		return prev === 'Object (circular)' || next === 'Object (circular)' || prev !== next;
=======
		return (typeof previousAttributeValue !== 'undefined' && attributeValue !== previousAttributeValue);
>>>>>>> abe30c9c
	}


	/**
	 * Add attributes to this instance (e.g. define setters and getters) and affect values to them.
	 *
	 * <p>Notes:
	 * <ul>
	 * <li> If the object already has a set<attributeName> method, we do not redefine it,
	 * and the setter for this attribute calls that method instead of _setAttribute.</li>
	 * <li> _addAttributes is typically called in the constructor of an object, after
	 * the call to super (see module:visual.ImageStim for an illustration).</li>
	 * </ul></p>
	 *
	 * @protected
	 * @param {Object} cls - the class object of the subclass of PsychoObject whose attributes we will set
	 * @param {...*} [args] - the values for the attributes (this also determines which attributes will be set)
	 *
	 */
	_addAttributes(cls, ...args)
	{
		// (*) look for the line in the subclass constructor where addAttributes is called
		// and extract its arguments:
		const callLine = cls.toString().match(/this.*\._addAttributes\(.*\;/)[0];
		const startIndex = callLine.indexOf('._addAttributes(') + 16;
		const endIndex = callLine.indexOf(');');
		const callArgs = callLine.substr(startIndex, endIndex - startIndex).split(',').map((s) => s.trim());


		// (*) add (argument name, argument value) pairs to the attribute map:
		const attributeMap = new Map();
		for (let i = 1; i < callArgs.length; ++i)
		{
			attributeMap.set(callArgs[i], args[i - 1]);
		}

		// (*) set the value, define the get/set<attributeName> properties and define the getter and setter:
		for (let [name, value] of attributeMap.entries())
		{
			this._addAttribute(name, value);
		}
	}


	/**
	 * Add an attribute to this instance (e.g. define setters and getters) and affect a value to it.
	 *
	 * @protected
	 * @param {string} name - the name of the attribute
	 * @param {object} value - the value of the attribute
	 * @param {object} defaultValue - the default value for the attribute
	 * @param {function} onChange - function called upon changes to the attribute value
	 */
	_addAttribute(name, value, defaultValue, onChange = () => {})
	{
		const getPropertyName = 'get' + name[0].toUpperCase() + name.substr(1);
		if (typeof this[getPropertyName] === 'undefined')
		{
			this[getPropertyName] = () => this['_' + name];
		}

		const setPropertyName = 'set' + name[0].toUpperCase() + name.substr(1);
		if (typeof this[setPropertyName] === 'undefined')
		{
			this[setPropertyName] = (value, log = false) =>
			{
				if (typeof value === 'undefined' || value === null)
				{
					value = defaultValue;
				}
				const hasChanged = this._setAttribute(name, value, log);
				if (hasChanged)
				{
					onChange();
				}
			};
		}
		else
		{
			// deal with default value:
			if (typeof value === 'undefined' || value === null)
			{
				value = defaultValue;
			}
		}

		Object.defineProperty(this, name, {
			configurable: true,
			get()
			{
				return this[getPropertyName](); /* return this['_' + name];*/
			},
			set(value)
			{
				this[setPropertyName](value);
			}
		});


		// note: we use this[name] instead of this['_' + name] since a this.set<Name> method may available
		// in the object, in which case we need to call it
		this[name] = value;
		//this['_' + name] = value;

		this._userAttributes.add(name);
	}

}<|MERGE_RESOLUTION|>--- conflicted
+++ resolved
@@ -319,7 +319,6 @@
 		const previousAttributeValue = this['_' + attributeName];
 		this['_' + attributeName] = attributeValue;
 
-<<<<<<< HEAD
 		// Things seem OK without this check except for 'vertices'
 		if (typeof previousAttributeValue === 'undefined')
 		{
@@ -341,9 +340,6 @@
 		// an 'Object (circular)' string representation. For being opaque as to their raw
 		// value, those types of input are liable to produce PIXI updates.
 		return prev === 'Object (circular)' || next === 'Object (circular)' || prev !== next;
-=======
-		return (typeof previousAttributeValue !== 'undefined' && attributeValue !== previousAttributeValue);
->>>>>>> abe30c9c
 	}
 
 
