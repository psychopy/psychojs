/**
 * Various utilities.
 *
 * @author Alain Pitiot
 * @version 2020.2
 * @copyright (c) 2017-2020 Ilixa Ltd. (http://ilixa.com) (c) 2020 Open Science Tools Ltd. (https://opensciencetools.org)
 * @license Distributed under the terms of the MIT License
 */


/**
 * Syntactic sugar for Mixins
 *
 * <p>This is heavily adapted from: http://justinfagnani.com/2015/12/21/real-mixins-with-javascript-classes/</p>
 *
 * @name module:util.MixinBuilder
 * @class
 * @param {Object} superclass
 *
 * @example
 * class BaseClass { ... }
 * let Mixin1 = (superclass) => class extends superclass { ... }
 * let Mixin2 = (superclass) => class extends superclass { ... }
 * class NewClass extends mix(BaseClass).with(Mixin1, Mixin2) { ... }
 */
export let mix = (superclass) => new MixinBuilder(superclass);

class MixinBuilder
{
	constructor(superclass)
	{
		this.superclass = superclass;
	}

	/**
	 *
	 * @param mixins
	 * @returns {*}
	 */
	with(...mixins)
	{
		return mixins.reduce((c, mixin) => mixin(c), this.superclass);
	}
}


/**
 * Convert the resulting value of a promise into a tupple.
 *
 * @name module:util.promiseToTupple
 * @function
 * @public
 * @param {Promise} promise - the promise
 * @return {Object[]} the resulting value in the format [error, return data]
 * where error is null if there was no error
 */
export function promiseToTupple(promise)
{
	return promise
		.then(data => [null, data])
		.catch(error => [error, null]);
}


/**
 * Get a Universally Unique Identifier (RFC4122 version 4)
 * <p> See details here: https://www.ietf.org/rfc/rfc4122.txt</p>
 *
 * @name module:util.makeUuid
 * @function
 * @public
 * @return {string} the uuid
 */
export function makeUuid()
{
	return 'xxxxxxxx-xxxx-4xxx-yxxx-xxxxxxxxxxxx'.replace(/[xy]/g, function (c)
	{
		const r = Math.random() * 16 | 0, v = (c === 'x') ? r : (r & 0x3 | 0x8);
		return v.toString(16);
	});
}


/**
 * Get the error stack of the calling, exception-throwing function.
 *
 * @name module:util.getErrorStack
 * @function
 * @public
 * @return {string} the error stack as a string
 */
export function getErrorStack()
{
	try
	{
		throw Error('');
	}
	catch (error)
	{
		// we need to remove the second line since it references getErrorStack:
		let stack = error.stack.split("\n");
		stack.splice(1, 1);

		return JSON.stringify(stack.join('\n'));
	}
}


/**
 * Test if x is an 'empty' value.
 *
 * @name module:util.isEmpty
 * @function
 * @public
 * @param {Object} x the value to test
 * @return {boolean} true if x is one of the following: undefined, [], [undefined]
 */
export function isEmpty(x)
{
	if (typeof x === 'undefined')
	{
		return true;
	}
	if (!Array.isArray(x))
	{
		return false;
	}
	if (x.length === 0)
	{
		return true;
	}
	if (x.length === 1 && typeof x[0] === 'undefined')
	{
		return true;
	}

	return false;
}


/**
 * Detect the user's browser.
 *
 * <p> Note: since user agent is easily spoofed, we use a more sophisticated approach, as described here:
 * https://stackoverflow.com/a/9851769</p>
 *
 * @name module:util.detectBrowser
 * @function
 * @public
 * @return {string} the detected browser, one of 'Opera', 'Firefox', 'Safari',
 * 'IE', 'Edge', 'EdgeChromium', 'Chrome', 'unknown'
 */
export function detectBrowser()
{
	// Opera 8.0+
	const isOpera = (!!window.opr && !!opr.addons) || !!window.opera || navigator.userAgent.indexOf(' OPR/') >= 0;
	if (isOpera)
	{
		return 'Opera';
	}

	// Firefox 1.0+
	const isFirefox = (typeof InstallTrigger !== 'undefined');
	if (isFirefox)
	{
		return 'Firefox';
	}

	// Safari 3.0+ "[object HTMLElementConstructor]" 
	const isSafari = /constructor/i.test(window.HTMLElement) || (function (p)
	{
		return p.toString() === "[object SafariRemoteNotification]";
	})(!window['safari'] || (typeof safari !== 'undefined' && safari.pushNotification));
	if (isSafari)
	{
		return 'Safari';
	}

	// Internet Explorer 6-11
	// const isIE6 = !window.XMLHttpRequest;
	// const isIE7 = document.all && window.XMLHttpRequest && !XDomainRequest && !window.opera;
	// const isIE8 = document.documentMode==8;
	const isIE = /*@cc_on!@*/false || !!document.documentMode;
	if (isIE)
	{
		return 'IE';
	}

	// Edge 20+
	const isEdge = !isIE && !!window.StyleMedia;
	if (isEdge)
	{
		return 'Edge';
	}

	// Chrome 1+
	const isChrome = window.chrome;
	if (isChrome)
	{
		return 'Chrome';
	}

	// Chromium-based Edge:
	const isEdgeChromium = isChrome && (navigator.userAgent.indexOf("Edg") !== -1);
	if (isEdgeChromium)
	{
		return 'EdgeChromium';
	}

	// Blink engine detection
	const isBlink = (isChrome || isOpera) && !!window.CSS;
	if (isBlink)
	{
		return 'Blink';
	}

	return 'unknown';
}


/**
 * Convert obj to its numerical form.
 *
 * <ul>
 *   <li>number -> number, e.g. 2 -> 2</li>
 *   <li>[number] -> [number], e.g. [1,2,3] -> [1,2,3]</li>
 *   <li>numeral string -> number, e.g. "8" -> 8</li>
 *   <li>[number | numeral string] -> [number], e.g. [1, 2, "3"] -> [1,2,3]</li>
 * </ul>
 *
 * @name module:util.toNumerical
 * @function
 * @public
 * @param {Object} obj - the input object
 * @return {number | number[]} the numerical form of the input object
 */
export function toNumerical(obj)
{
	const response = {
		origin: 'util.toNumerical',
		context: 'when converting an object to its numerical form'
	};

	try
	{

		if (obj === null)
		{
			throw 'unable to convert null to a number';
		}

		if (typeof obj === 'undefined')
		{
			throw 'unable to convert undefined to a number';
		}

		if (typeof obj === 'number')
		{
			return obj;
		}

		if (typeof obj === 'string')
		{
			obj = [obj];
		}

		if (Array.isArray(obj))
		{
			return obj.map(e =>
			{
				let n = Number.parseFloat(e);
				if (Number.isNaN(n))
				{
					throw `unable to convert ${e} to a number`;
				}
				return n;
			});
		}

		throw 'unable to convert the object to a number';
	}
	catch (error)
	{
		// this._gui.dialog({ error: { ...response, error } });
		this._gui.dialog({ error: Object.assign(response, { error }) });
	}

}


/**
 * Check whether a point lies within a polygon
 * <p>We are using the algorithm described here: https://wrf.ecse.rpi.edu//Research/Short_Notes/pnpoly.html</p>
 *
 * @name module:util.IsPointInsidePolygon
 * @function
 * @public
 * @param {number[]} point - the point
 * @param {Object} vertices - the vertices defining the polygon
 * @return {boolean} whether or not the point lies within the polygon
 */
export function IsPointInsidePolygon(point, vertices)
{
	const x = point[0];
	const y = point[1];

	let isInside = false;
	for (let i = 0, j = vertices.length - 1; i < vertices.length; j = i++)
	{
		const xi = vertices[i][0], yi = vertices[i][1];
		const xj = vertices[j][0], yj = vertices[j][1];
		const intersect = ((yi > y) !== (yj > y)) && (x < (xj - xi) * (y - yi) / (yj - yi) + xi);
		if (intersect)
		{
			isInside = !isInside;
		}
	}

	return isInside;
}


/**
 * Shuffle an array in place using the Fisher-Yastes's modern algorithm
 * <p>See details here: https://en.wikipedia.org/wiki/Fisher%E2%80%93Yates_shuffle#The_modern_algorithm</p>
 *
 * @name module:util.shuffle
 * @function
 * @public
 * @param {Object[]} array - the input 1-D array
 * @return {Object[]} the shuffled array
 */
export function shuffle(array)
{
	for (let i = array.length - 1; i > 0; i--)
	{
		const j = Math.floor(Math.random() * (i + 1));
		[array[i], array[j]] = [array[j], array[i]];
	}
	return array;
}



/**
 * Get the position of the object, in pixel units
 *
 * @name module:util.getPositionFromObject
 * @function
 * @public
 * @param {Object} object - the input object
 * @param {string} units - the units
 * @returns {number[]} the position of the object, in pixel units
 */
export function getPositionFromObject(object, units)
{
	const response = {
		origin: 'util.getPositionFromObject',
		context: 'when getting the position of an object'
	};

	try
	{
		if (typeof object === 'undefined')
		{
			throw 'cannot get the position of an undefined object';
		}

		let objectWin = undefined;

		// the object has a getPos function:
		if (typeof object.getPos === 'function')
		{
			units = object.units;
			objectWin = object.win;
			object = object.getPos();
		}

		// convert object to pixel units:
		return to_px(object, units, objectWin);
	}
	catch (error)
	{
		throw Object.assign(response, {error});
	}
}



/**
 * Convert the position to pixel units.
 *
 * @name module:util.to_px
 * @function
 * @public
 * @param {number[]} pos - the input position
 * @param {string} posUnit - the position units
 * @param {Window} win - the associated Window
 * @param {boolean} [integerCoordinates = false] - whether or not to round the position coordinates.
 * @returns {number[]} the position in pixel units
 */
export function to_px(pos, posUnit, win, integerCoordinates = false)
{
	const response = {
		origin: 'util.to_px',
		context: 'when converting a position to pixel units'
	};

	let pos_px;

	if (posUnit === 'pix')
	{
		pos_px = pos;
	}
	else if (posUnit === 'norm')
	{
		pos_px = [pos[0] * win.size[0] / 2.0, pos[1] * win.size[1] / 2.0];
	}
	else if (posUnit === 'height')
	{
		const minSize = Math.min(win.size[0], win.size[1]);
		pos_px = [pos[0] * minSize, pos[1] * minSize];
	}
	else
	{
		throw Object.assign(response, {error: `unknown position units: ${posUnit}`});
	}

	if (integerCoordinates)
	{
		return [Math.round(pos_px[0]), Math.round(pos_px[1])];
	}
	else
	{
		return pos_px;
	}
}


/**
 * Convert the position to norm units.
 *
 * @name module:util.to_norm
 * @function
 * @public
 * @param {number[]} pos - the input position
 * @param {string} posUnit - the position units
 * @param {Window} win - the associated Window
 * @returns {number[]} the position in norm units
 */
export function to_norm(pos, posUnit, win)
{
	const response = {origin: 'util.to_norm', context: 'when converting a position to norm units'};

	if (posUnit === 'norm')
	{
		return pos;
	}
	if (posUnit === 'pix')
	{
		return [pos[0] / (win.size[0] / 2.0), pos[1] / (win.size[1] / 2.0)];
	}
	if (posUnit === 'height')
	{
		const minSize = Math.min(win.size[0], win.size[1]);
		return [pos[0] * minSize / (win.size[0] / 2.0), pos[1] * minSize / (win.size[1] / 2.0)];
	}

	throw Object.assign(response, {error: `unknown position units: ${posUnit}`});
}


/**
 * Convert the position to height units.
 *
 * @name module:util.to_height
 * @function
 * @public
 * @param {number[]} pos - the input position
 * @param {string} posUnit - the position units
 * @param {Window} win - the associated Window
 * @returns {number[]} the position in height units
 */
export function to_height(pos, posUnit, win)
{
	const response = {
		origin: 'util.to_height',
		context: 'when converting a position to height units'
	};

	if (posUnit === 'height')
	{
		return pos;
	}
	if (posUnit === 'pix')
	{
		const minSize = Math.min(win.size[0], win.size[1]);
		return [pos[0] / minSize, pos[1] / minSize];
	}
	if (posUnit === 'norm')
	{
		const minSize = Math.min(win.size[0], win.size[1]);
		return [pos[0] * win.size[0] / 2.0 / minSize, pos[1] * win.size[1] / 2.0 / minSize];
	}

	throw Object.assign(response, {error: `unknown position units: ${posUnit}`});
}


/**
 * Convert the position to window units.
 *
 * @name module:util.to_win
 * @function
 * @public
 * @param {number[]} pos - the input position
 * @param {string} posUnit - the position units
 * @param {Window} win - the associated Window
 * @returns {number[]} the position in window units
 */
export function to_win(pos, posUnit, win)
{
	const response = {origin: 'util.to_win', context: 'when converting a position to window units'};

	try
	{
		if (win._units === 'pix')
		{
			return to_px(pos, posUnit, win);
		}
		if (win._units === 'norm')
		{
			return to_norm(pos, posUnit, win);
		}
		if (win._units === 'height')
		{
			return to_height(pos, posUnit, win);
		}

		throw `unknown window units: ${win._units}`;
	}
	catch (error)
	{
		throw Object.assign(response, {response, error});
	}
}


/**
 * Convert the position to given units.
 *
 * @name module:util.to_unit
 * @function
 * @public
 * @param {number[]} pos - the input position
 * @param {string} posUnit - the position units
 * @param {Window} win - the associated Window
 * @param {string} targetUnit - the target units
 * @returns {number[]} the position in target units
 */
export function to_unit(pos, posUnit, win, targetUnit)
{
	const response = {origin: 'util.to_unit', context: 'when converting a position to different units'};

	try
	{
		if (targetUnit === 'pix')
		{
			return to_px(pos, posUnit, win);
		}
		if (targetUnit === 'norm')
		{
			return to_norm(pos, posUnit, win);
		}
		if (targetUnit === 'height')
		{
			return to_height(pos, posUnit, win);
		}

		throw `unknown target units: ${targetUnit}`;
	}
	catch (error)
	{
		throw Object.assign(response, {error});
	}
}


/**
 * Convert a position to a PIXI Point.
 *
 * @name module:util.to_pixiPoint
 * @function
 * @public
 * @param {number[]} pos - the input position
 * @param {string} posUnit - the position units
 * @param {Window} win - the associated Window
 * @param {boolean} [integerCoordinates = false] - whether or not to round the PIXI Point coordinates.
 * @returns {number[]} the position as a PIXI Point
 */
export function to_pixiPoint(pos, posUnit, win, integerCoordinates = false)
{
	const pos_px = to_px(pos, posUnit, win);
	if (integerCoordinates)
	{
		return new PIXI.Point(Math.round(pos_px[0]), Math.round(pos_px[1]));
	}
	else
	{
		return new PIXI.Point(pos_px[0], pos_px[1]);
	}
}


/**
 * Convert an object to its string representation, taking care of symbols.
 *
 * <p>Note: if the object is not already a string, we JSON stringify it and detect circularity.</p>
 *
 * @name module:util.toString
 * @function
 * @public
 * @param {Object} object - the input object
 * @return {string} a string representation of the object or 'Object (circular)'
 */
export function toString(object)
{
	if (typeof object === 'undefined')
	{
		return 'undefined';
	}

	if (!object)
	{
		return 'null';
	}

	if (typeof object === 'string')
	{
		return object;
	}

	// if the object is a class and has a toString method:
	if (object.constructor.toString().substring(0, 5) === 'class' && typeof object.toString === 'function')
	{
		return object.toString();
	}

	try
	{
		const symbolReplacer = (key, value) =>
		{
			if (typeof value === 'symbol')
			{
				value = Symbol.keyFor(value);
			}
			return value;
		};
		return JSON.stringify(object, symbolReplacer);
	}
	catch (e)
	{
		return 'Object (circular)';
	}
}


if (!String.prototype.format)
{
	String.prototype.format = function ()
	{
		var args = arguments;
		return this
			.replace(/{(\d+)}/g, function (match, number)
			{
				return typeof args[number] != 'undefined' ? args[number] : match;
			})
			.replace(/{([$_a-zA-Z][$_a-zA-Z0-9]*)}/g, function (match, name)
			{
				//console.log("n=" + name + " args[0][name]=" + args[0][name]);
				return args.length > 0 && args[0][name] !== undefined ? args[0][name] : match;
			});
	};
}


/**
 * Get the most informative error from the server response from a jquery server request.
 *
 * @name module:util.getRequestError
 * @function
 * @public
 * @param jqXHR
 * @param textStatus
 * @param errorThrown
 */
export function getRequestError(jqXHR, textStatus, errorThrown)
{
	let errorMsg = 'unknown error';

	if (typeof jqXHR.responseJSON !== 'undefined')
	{
		errorMsg = jqXHR.responseJSON;
	}
	else if (typeof jqXHR.responseText !== 'undefined')
	{
		errorMsg = jqXHR.responseText;
	}
	else if (typeof errorThrown !== 'undefined')
	{
		errorMsg = errorThrown;
	}

	return errorMsg;
}


/**
 * Test whether an object is either an integer or the string representation of an integer.
 * <p>This is adapted from: https://stackoverflow.com/a/14794066</p>
 *
 * @name module:util.isInt
 * @function
 * @public
 * @param {Object} obj - the input object
 * @returns {boolean} whether or not the object is an integer or the string representation of an integer
 */
export function isInt(obj)
{
	if (isNaN(obj))
	{
		return false;
	}

	const x = parseFloat(obj);
	return (x | 0) === x;
}


/**
 * Get the URL parameters.
 *
 * @name module:util.getUrlParameters
 * @function
 * @public
 * @returns {URLSearchParams} the iterable URLSearchParams
 *
 * @example
 * const urlParameters = util.getUrlParameters();
 * for (const [key, value] of urlParameters)
 *   console.log(key + ' = ' + value);
 *
 */
export function getUrlParameters()
{
	const urlQuery = window.location.search.slice(1);
	return new URLSearchParams(urlQuery);

	/*let urlMap = new Map();
	for (const entry of urlParameters)
		urlMap.set(entry[0], entry[1])

	return urlMap;*/
}


/**
 * Add info extracted from the URL to the given dictionary.
 *
 * <p>We exclude all URL parameters starting with a double underscore
 * since those are reserved for client/server communication</p>
 *
 * @name module:util.addInfoFromUrl
 * @function
 * @public
 * @param {Object} info - the dictionary
 */
export function addInfoFromUrl(info)
{
	const infoFromUrl = getUrlParameters();

	// note: parameters starting with a double underscore are reserved for client/server communication,
	// we do not add them to info
	// for (const [key, value] of infoFromUrl)
	infoFromUrl.forEach((value, key) =>
	{
		if (key.indexOf('__') !== 0)
		{
			info[key] = value;
		}
	});

	return info;
}


/**
 * Select values from an array.
 *
 * <p> 'selection' can be a single integer, an array of indices, or a string to be parsed, e.g.:
 * <ul>
 *   <li>5</li>
 *   <li>[1,2,3,10]</li>
 *   <li>'1,5,10'</li>
 *   <li>'1:2:5'</li>
 *   <li>'5:'</li>
 *   <li>'-5:-2, 9, 11:5:22'</li>
 * </ul></p>
 *
 * @name module:util.selectFromArray
 * @function
 * @public
 * @param {Array.<Object>} array - the input array
 * @param {number | Array.<number> | string} selection -  the selection
 * @returns {Object | Array.<Object>} the array of selected items
 */
export function selectFromArray(array, selection)
{

	// if selection is an integer, or a string representing an integer, we treat it as an index in the array
	// and return that entry:
	if (isInt(selection))
	{
		return array[parseInt(selection)];
	}// if selection is an array, we treat it as a list of indices
	// and return an array with the entries corresponding to those indices:
	else if (Array.isArray(selection))
	{
		return array.filter((e, i) => (selection.includes(i)));
	}// if selection is a string, we decode it:
	else if (typeof selection === 'string')
	{
		if (selection.indexOf(',') > -1)
		{
			return selection.split(',').map(a => selectFromArray(array, a));
		}// return flattenArray( selection.split(',').map(a => selectFromArray(array, a)) );
		else if (selection.indexOf(':') > -1)
		{
			let sliceParams = selection.split(':').map(a => parseInt(a));
			if (sliceParams.length === 3)
			{
				return sliceArray(array, sliceParams[0], sliceParams[2], sliceParams[1]);
			}
			else
			{
				return sliceArray(array, ...sliceParams);
			}
		}
	}

	else
	{
		throw {
			origin: 'selectFromArray',
			context: 'when selecting entries from an array',
			error: 'unknown selection type: ' + (typeof selection)
		};
	}
}


/**
 * Recursively flatten an array of arrays.
 *
 * @name module:util.flattenArray
 * @function
 * @public
 * @param {Array.<Object>} array - the input array of arrays
 * @returns {Array.<Object>} the flatten array
 */
export function flattenArray(array)
{
	return array.reduce(
		(flat, next) =>
		{
			flat.push((Array.isArray(next) && Array.isArray(next[0])) ? flattenArray(next) : next);
			return flat;
		},
		[]
	);
}


/**
 * Slice an array.
 *
 * @name module:util.sliceArray
 * @function
 * @public
 * @param {Array.<Object>} array - the input array
 * @param {number} [from= NaN] - the start of the slice
 * @param {number} [to= NaN] - the end of the slice
 * @param {number} [step= NaN] - the step of the slice
 * @returns {Array.<Object>} the array slice
 */
export function sliceArray(array, from = NaN, to = NaN, step = NaN)
{
	if (isNaN(from))
	{
		from = 0;
	}
	if (isNaN(to))
	{
		to = array.length;
	}

	let arraySlice = array.slice(from, to);

	if (isNaN(step))
	{
		return arraySlice;
	}

	if (step < 0)
	{
		arraySlice.reverse();
	}

	step = Math.abs(step);
	if (step === 1)
	{
		return arraySlice;
	}
	else
	{
		return arraySlice.filter((e, i) => (i % step === 0));
	}
}


/**
 * Offer data as download in the browser.
 *
 * @name module:util.offerDataForDownload
 * @function
 * @public
 * @param {string} filename - the name of the file to be downloaded
 * @param {*} data - the data
 * @param {string} type - the MIME type of the data, e.g. 'text/csv' or 'application/json'
 */
export function offerDataForDownload(filename, data, type)
{
	const blob = new Blob([data], {type});
	if (window.navigator.msSaveOrOpenBlob)
	{
		window.navigator.msSaveBlob(blob, filename);
	}
	else
	{
		let elem = window.document.createElement('a');
		elem.href = window.URL.createObjectURL(blob);
		elem.download = filename;
		document.body.appendChild(elem);
		elem.click();
		document.body.removeChild(elem);
	}
}


/**
<<<<<<< HEAD
 * To overcome built-in JSON parsing limitations when it comes to eg. floats missing the naught prefix, turn substrings contained within square brackets into arrays type casting numeric looking values in the process.
 *
 * @name module:util.turnSquareBracketsIntoArrays
 * @function
 * @public
 * @param {string} input - string containing lists in square brackets
 * @returns {array} an array of arrays found
 */
function turnSquareBracketsIntoArrays(input)
{
	// Only interested in strings
	// https://stackoverflow.com/questions/4059147
	if (String(input) !== input)
	{
		return input;
	}

	// Matches content within square brackets (using literal
	// form is MDN's advice for patterns unlikely to change)
	const regexp = /\[(.*?)\]/g;
	// Find all matches (iterator)
	const matchesFound = input.matchAll(regexp);
	// Remap results
	const matches = Array.from(matchesFound, (data) =>
		{
			// Out of all the information for each match, focus
			// on substrings inside of square brackets
			const [_, arrayLikeContent = ''] = data;

			// Eat up space after comma
			const commaSplitValues = arrayLikeContent.split(/[, ]+/);
			// Type cast numeric values
			const output = commaSplitValues.map((value) =>
				{
					// Leave empty strings untouched
					const numberMaybe = value && Number(value);

					return Number.isNaN(numberMaybe) ? value : numberMaybe;
				}
			);

			return output;
		}
	);

	// Pass through if no array-like matches
	return matches.length ? matches : input;
=======
 * Generates random integers a-la NumPy's in the "half-open" interval [min, max). In other words, from min inclusive to max exclusive. When max is undefined, as is the case by default, results are chosen from [0, min). An error is thrown if max is less than min.
 *
 * @name module:util.randint
 * @function
 * @public
 * @param {number} [min = 0] - lowest integer to be drawn, or highest plus one if max is undefined (default)
 * @param {number} max - one above the largest integer to be drawn
 * @returns {number} a random integer in the requested range (signed)
 */
export function randint(min = 0, max)
{
	let lo = min;
	let hi = max;

	if (typeof max === 'undefined')
	{
		hi = lo;
		lo = 0;
	}

	if (hi < lo)
	{
		throw {
			origin: 'util.randint',
			context: 'when generating a random integer',
			error: 'min should be <= max'
		};
	}

	return Math.floor(Math.random() * (hi - lo)) + lo;
}


/** Round to a certain number of decimal places.
 *
 * This is the Crib Sheet provided solution, but please note that as of 2020 the most popular SO answer is different.
 *
 * @name module:util.round
 * @function
 * @public
 * @see {@link https://stackoverflow.com/questions/11832914|Stack Overflow}
 * @param {number} input - the number to be rounded
 * @param {number} places - the max number of decimals desired
 * @returns {number} input rounded to the specified number of decimal places at most
 */
export function round(input, places = 0)
{
	return +(Math.round(`${input}e+${places}`) + `e-${places}`);
}


/**
 * Calculate a total for all numeric input array elements.
 *
 * @name module:util.sum
 * @function
 * @public
 * @param {array} inputMaybe - a list of numbers to add up
 * @returns {number} numeric input entries added up
 */
export function sum(inputMaybe = [])
{
	// Cover against null input
	const input = Array.isArray(inputMaybe) ? inputMaybe : [];
	const add = (a, b) => a + b;

	return input
		// Type cast everything as a number
		.map(value => Number(value))
		// Drop non numeric looking entries, needs transpiling for IE11
		.filter(value => Number.isNaN(value) === false)
		// Add up each successive entry starting from naught
		.reduce(add, 0);
>>>>>>> a758619b
}<|MERGE_RESOLUTION|>--- conflicted
+++ resolved
@@ -958,7 +958,6 @@
 
 
 /**
-<<<<<<< HEAD
  * To overcome built-in JSON parsing limitations when it comes to eg. floats missing the naught prefix, turn substrings contained within square brackets into arrays type casting numeric looking values in the process.
  *
  * @name module:util.turnSquareBracketsIntoArrays
@@ -1006,7 +1005,10 @@
 
 	// Pass through if no array-like matches
 	return matches.length ? matches : input;
-=======
+}
+
+
+/**
  * Generates random integers a-la NumPy's in the "half-open" interval [min, max). In other words, from min inclusive to max exclusive. When max is undefined, as is the case by default, results are chosen from [0, min). An error is thrown if max is less than min.
  *
  * @name module:util.randint
@@ -1080,5 +1082,4 @@
 		.filter(value => Number.isNaN(value) === false)
 		// Add up each successive entry starting from naught
 		.reduce(add, 0);
->>>>>>> a758619b
 }