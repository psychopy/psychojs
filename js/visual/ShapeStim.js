--- conflicted
+++ resolved
@@ -3,8 +3,8 @@
  * Basic Shape Stimulus.
  *
  * @author Alain Pitiot
- * @version 2020.5
- * @copyright (c) 2020 Ilixa Ltd. ({@link http://ilixa.com})
+ * @version 2020.2
+ * @copyright (c) 2018-2020 Ilixa Ltd. (http://ilixa.com) (c) 2020 Open Science Tools Ltd. (https://opensciencetools.org)
  * @license Distributed under the terms of the MIT License
  */
 
@@ -17,16 +17,16 @@
 
 
 /**
- * <p>This class provides the basic functionalities of shape stimuli.</p>
+ * <p>This class provides the basic functionality of shape stimuli.</p>
  *
  * @class
  * @extends VisualStim
  * @mixes ColorMixin
  * @param {Object} options
  * @param {String} options.name - the name used when logging messages from this stimulus
- * @param {Window} options.win - the associated Window
+ * @param {module:core.Window} options.win - the associated Window
  * @param {number} options.lineWidth - the line width
- * @param {Color} [options.lineColor= Color('white')] the line color
+ * @param {Color} [options.lineColor= 'white'] the line color
  * @param {Color} options.fillColor - the fill color
  * @param {number} [options.opacity= 1.0] - the opacity
  * @param {Array.<Array.<number>>} [options.vertices= [[-0.5, 0], [0, 0.5], [0.5, 0]]] - the shape vertices
@@ -43,141 +43,70 @@
  */
 export class ShapeStim extends util.mix(VisualStim).with(ColorMixin, WindowMixin)
 {
-	constructor({
-								name,
-								win,
-								lineWidth = 1.5,
-								lineColor = new Color('white'),
-								fillColor,
-								opacity = 1.0,
-								vertices = [[-0.5, 0], [0, 0.5], [0.5, 0]],
-								closeShape = true,
-								pos = [0, 0],
-								size = 1.0,
-								ori = 0.0,
-								units,
-								contrast = 1.0,
-								depth = 0,
-								interpolate = true,
-								autoDraw,
-								autoLog
-							} = {})
-	{
-		super({name, win, units, ori, opacity, pos, size, autoDraw, autoLog});
+	constructor({name, win, lineWidth, lineColor, fillColor, opacity, vertices, closeShape, pos, size, ori, units, contrast, depth, interpolate, autoDraw, autoLog} = {})
+	{
+		super({name, win, units, ori, opacity, pos, depth, size, autoDraw, autoLog});
 
 		// the PIXI polygon corresponding to the vertices, in pixel units:
 		this._pixiPolygon_px = undefined;
 		// the vertices (in pixel units):
 		this._vertices_px = undefined;
 
-		this._addAttributes(ShapeStim, lineWidth, lineColor, fillColor, vertices, closeShape, contrast, depth, interpolate);
-	}
-
-
-
-	/**
-	 * Force a refresh of the stimulus.
-	 *
-	 * refresh() is called, in particular, when the Window is resized.
-	 *
-	 * @name module:visual.ShapeStim#refresh
-	 * @public
-	 * @override
-	 */
-	refresh()
-	{
-		// the polygon needs to be recreated:
-		this._pixiPolygon_px = undefined;
-
-		super.refresh();
-	}
-
-
-
-	/**
-	 * Setter for the size attribute.
-	 *
-	 * @name module:visual.ShapeStim#setSize
-	 * @public
-	 * @override
-	 * @param {number | number[]} size - the stimulus size
-	 * @param {boolean} [log= false] - whether of not to log
-	 */
-	setSize(size, log = false)
-	{
-		// the polygon needs to be recreated:
-		this._pixiPolygon_px = undefined;
-
-		super.setSize(size);
-	}
-
-
-
-	/**
-	 * Setter for the line width attribute.
-	 *
-	 * @name module:visual.ShapeStim#setLineWidth
-	 * @public
-	 * @param {number} lineWidth - the line width
-	 * @param {boolean} [log= false] - whether of not to log
-	 */
-	setLineWidth(lineWidth, log = false)
-	{
-		const hasChanged = this._setAttribute('lineWidth', lineWidth, log);
-
-		if (hasChanged)
-		{
-			this._needUpdate = true;
-			// the pixi representation needs to be updated:
-			this._needPixiUpdate = true;
-
-			// immediately estimate the bounding box:
-			this._estimateBoundingBox();
-		}
-	}
-
-
-
-	/**
-	 * Setter for the line color attribute.
-	 *
-	 * @name module:visual.ShapeStim#setLineColor
-	 * @public
-	 * @param {Color} lineColor - the line color
-	 * @param {boolean} [log= false] - whether of not to log
-	 */
-	setLineColor(lineColor, log = false)
-	{
-		const hasChanged = this._setAttribute('lineColor', lineColor, log);
-
-		if (hasChanged)
-		{
-			this._needUpdate = true;
-			// the pixi representation needs to be updated:
-			this._needPixiUpdate = true;
-		}
-	}
-
-
-
-	/**
-	 * Setter for the fill color attribute.
-	 *
-	 * @name module:visual.ShapeStim#setFillColor
-	 * @public
-	 * @param {Color} fillColor - the fill color
-	 * @param {boolean} [log= false] - whether of not to log
-	 */
-	setFillColor(fillColor, log = false)
-	{
-		const hasChanged = this._setAttribute('fillColor', fillColor, log);
-
-		if (hasChanged)
-		{
-			this._needUpdate = true;
-			// the pixi representation needs to be updated:
-			this._needPixiUpdate = true;
-		}
+		// shape:
+		if (typeof size === 'undefined' || size === null)
+		{
+			this.size = [1.0, 1.0];
+		}
+		this._addAttribute(
+			'vertices',
+			vertices,
+			[[-0.5, 0], [0, 0.5], [0.5, 0]]
+		);
+		this._addAttribute(
+			'closeShape',
+			closeShape,
+			true,
+			this._onChange(true, false)
+		);
+		this._addAttribute(
+			'interpolate',
+			interpolate,
+			true,
+			this._onChange(true, false)
+		);
+
+		this._addAttribute(
+			'lineWidth',
+			lineWidth,
+			1.5,
+			this._onChange(true, true)
+		);
+
+		// colors:
+		this._addAttribute(
+			'lineColor',
+			lineColor,
+			'white',
+			this._onChange(true, false)
+		);
+		this._addAttribute(
+			'fillColor',
+			fillColor,
+			undefined,
+			this._onChange(true, false)
+		);
+		this._addAttribute(
+			'contrast',
+			contrast,
+			1.0,
+			this._onChange(true, false)
+		);
+		this._addAttribute(
+			'opacity',
+			opacity,
+			1.0,
+			this._onChange(false, false)
+		);
 	}
 
 
@@ -210,30 +139,53 @@
 				}
 				else
 				{
-					throw 'unknown shape';
+					throw `unknown shape: ${vertices}`;
 				}
 			}
 
 			this._setAttribute('vertices', vertices, log);
-			// this._setAttribute({
-			// 	name: 'vertices',
-			// 	value: vertices,
-			// 	assert: v => (v != null) && (typeof v !== 'undefined') && Array.isArray(v) )
-			// 	log);
-
-			this._needUpdate = true;
-			// the pixi representation needs to be updated:
-			this._needPixiUpdate = true;
-			// the polygon needs to be recreated:
-			this._pixiPolygon_px = undefined;
-
-			// estimate the bounding box:
-			this._estimateBoundingBox();
+
+			this._onChange(true, true)();
 		}
 		catch (error)
 		{
 			throw Object.assign(response, {error: error});
 		}
+	}
+
+
+
+	/**
+	 * Determine whether an object is inside the bounding box of the ShapeStim.
+	 *
+	 * This is overridden in order to provide a finer inclusion test.
+	 *
+	 * @name module:visual.ShapeStim#contains
+	 * @public
+	 * @override
+	 * @param {Object} object - the object
+	 * @param {string} units - the units
+	 * @return {boolean} whether or not the object is inside the bounding box of the ShapeStim
+	 */
+	contains(object, units)
+	{
+		// get the position of the object, in pixel coordinates:
+		const objectPos_px = util.getPositionFromObject(object, units);
+
+		if (typeof objectPos_px === 'undefined')
+		{
+			throw {
+				origin: 'VisualStim.contains',
+				context: 'when determining whether VisualStim: ' + this._name + ' contains object: ' + util.toString(object),
+				error: 'unable to determine the position of the object'
+			};
+		}
+
+		// test for inclusion:
+		const pos_px = util.to_px(this.pos, this.units, this.win);
+		this._getVertices_px();
+		const polygon_px = this._vertices_px.map(v => [v[0] + pos_px[0], v[1] + pos_px[1]]);
+		return util.IsPointInsidePolygon(objectPos_px, polygon_px);
 	}
 
 
@@ -248,11 +200,7 @@
 	 */
 	_estimateBoundingBox()
 	{
-		if (typeof this._pixiPolygon_px === 'undefined')
-		{
-			// get the PIXI polygon (this also updates _vertices_px):
-			this._getPixiPolygon();
-		}
+		this._getVertices_px();
 
 		// left, top, right, bottom limits:
 		const limits_px = [
@@ -300,21 +248,11 @@
 		{
 			this._needPixiUpdate = false;
 
-<<<<<<< HEAD
 			if (typeof this._pixi !== 'undefined')
 			{
 				this._pixi.destroy(true);
 			}
 			this._pixi = undefined;
-=======
-		// Guard against memory leaks
-		if (typeof this._pixi !== 'undefined')
-		{
-			this._pixi.destroy(true);
-		}
-
-		this._pixi = undefined;
->>>>>>> 640ae93a
 
 			// get the PIXI polygon (this also updates _vertices_px):
 			this._getPixiPolygon();
@@ -322,12 +260,12 @@
 			// prepare the polygon in the given color and opacity:
 			this._pixi = new PIXI.Graphics();
 			this._pixi.lineStyle(this._lineWidth, this._lineColor.int, this._opacity, 0.5);
-			if (typeof this._fillColor !== 'undefined')
+			if (typeof this._fillColor !== 'undefined' && this._fillColor !== null)
 			{
 				this._pixi.beginFill(this._fillColor.int, this._opacity);
 			}
 			this._pixi.drawPolygon(this._pixiPolygon_px);
-			if (typeof this._fillColor !== 'undefined')
+			if (typeof this._fillColor !== 'undefined' && this._fillColor !== null)
 			{
 				this._pixi.endFill();
 			}
@@ -349,12 +287,6 @@
 	 */
 	_getPixiPolygon()
 	{
-		// if the polygon already exists, we return immediately:
-		if (typeof this._pixiPolygon_px !== 'undefined')
-		{
-			return;
-		}
-
 		// make sure the vertices in pixel units are available:
 		this._getVertices_px();
 
