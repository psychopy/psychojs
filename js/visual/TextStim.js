/**
 * Text Stimulus.
 *
 * @author Alain Pitiot
 * @version 2020.5
 * @copyright (c) 2020 Ilixa Ltd. ({@link http://ilixa.com})
 * @license Distributed under the terms of the MIT License
 */


import {VisualStim} from './VisualStim';
import {Color} from '../util/Color';
import {ColorMixin} from '../util/ColorMixin';
import * as util from '../util/Util';


/**
 * @name module:visual.TextStim
 * @class
 * @extends VisualStim
 * @mixes ColorMixin
 * @param {Object} options
 * @param {String} options.name - the name used when logging messages from this stimulus
 * @param {Window} options.win - the associated Window
 * @param {string} [options.text="Hello World"] - the text to be rendered
 * @param {string} [options.font= "Arial"] - the font family
 * @param {Array.<number>} [options.pos= [0, 0]] - the position of the center of the text
 * @param {Color} [options.color= Color('white')] the background color
 * @param {number} [options.opacity= 1.0] - the opacity
 * @param {number} [options.depth= 0] - the depth (i.e. the z order)
 * @param {number} [options.contrast= 1.0] - the contrast
 * @param {string} [options.units= "norm"] - the units of the text size and position
 * @param {number} options.ori - the orientation (in degrees)
 * @param {number} [options.height= 0.1] - the height of the text
 * @param {boolean} [options.bold= false] - whether or not the text is bold
 * @param {boolean} [options.italic= false] - whether or not the text is italic
 * @param {string} [options.alignHoriz = 'left'] - horizontal alignment
 * @param {string} [options.alignVert = 'center'] - vertical alignment
 * @param {boolean} options.wrapWidth - whether or not to wrap the text horizontally
 * @param {boolean} [options.flipHoriz= false] - whether or not to flip the text horizontally
 * @param {boolean} [foptions.lipVert= false] - whether or not to flip the text vertically
 * @param {PIXI.Graphics} options.clipMask - the clip mask
 * @param {boolean} [options.autoDraw= false] - whether or not the stimulus should be automatically drawn on every frame flip
 * @param {boolean} [options.autoLog= false] - whether or not to log
 *
 * @todo vertical alignment, and orientation are currently NOT implemented
 */
export class TextStim extends util.mix(VisualStim).with(ColorMixin)
{
	constructor({
								name,
								win,
								text = 'Hello World',
								font = 'Arial',
								pos,
								color = new Color('white'),
								opacity,
								depth = 0,
								contrast = 1.0,
								units,
								ori,
								height = 0.1,
								bold = false,
								italic = false,
								alignHoriz = 'center',
								alignVert = 'center',
								wrapWidth,
								flipHoriz = false,
								flipVert = false,
								clipMask,
								autoDraw,
								autoLog
							} = {})
	{
		super({name, win, units, ori, opacity, depth, pos, clipMask, autoDraw, autoLog});

		this._addAttributes(TextStim, text, font, color, contrast, height, bold, italic, alignHoriz, alignVert, wrapWidth, flipHoriz, flipVert);

		// estimate the bounding box (using TextMetrics):
		this._estimateBoundingBox();

		if (this._autoLog)
		{
			this._psychoJS.experimentLogger.exp(`Created ${this.name} = ${this.toString()}`);
		}
	}



	/**
	 * Setter for the text attribute.
	 *
	 * @name module:visual.TextStim#setText
	 * @public
	 * @param {string} text - the text
	 * @param {boolean} [log= false] - whether of not to log
	 */
	setText(text, log)
	{
		const hasChanged = this._setAttribute('text', text, log);

		if (hasChanged)
		{
			this._needUpdate = true;
			this._needPixiUpdate = true;
			this._textMetrics = undefined;

			// immediately estimate the bounding box:
			this._estimateBoundingBox();
		}
	}



	/**
	 * Setter for the alignHoriz attribute.
	 *
	 * @name module:visual.TextStim#setAlignHoriz
	 * @public
	 * @param {string} alignHoriz - the text horizontal alignment, e.g. 'center'
	 * @param {boolean} [log= false] - whether of not to log
	 */
	setAlignHoriz(alignHoriz, log)
	{
		const hasChanged = this._setAttribute('alignHoriz', alignHoriz, log);

		if (hasChanged)
		{
			this._needUpdate = true;
			this._textMetrics = undefined;
			this._needPixiUpdate = true;

			// immediately estimate the bounding box:
			this._estimateBoundingBox();
		}
	}



	/**
	 * Setter for the wrapWidth attribute.
	 *
	 * @name module:visual.TextStim#setWrapWidth
	 * @public
	 * @param {boolean} wrapWidth - whether or not to wrap the text at the given width
	 * @param {boolean} [log= false] - whether of not to log
	 */
	setWrapWidth(wrapWidth, log)
	{
		if (typeof wrapWidth === 'undefined')
		{
			if (!TextStim._defaultWrapWidthMap.has(this._units))
			{
				throw {
					origin: 'TextStim.setWrapWidth',
					context: 'when setting the wrap width of TextStim: ' + this._name,
					error: 'no default wrap width for unit: ' + this._units
				};
			}

			wrapWidth = TextStim._defaultWrapWidthMap.get(this._units);
		}

		const hasChanged = this._setAttribute('wrapWidth', wrapWidth, log);

		if (hasChanged)
		{
			this._needUpdate = true;
			this._needPixiUpdate = true;
			this._textMetrics = undefined;

			// immediately estimate the bounding box:
			this._estimateBoundingBox();
		}
	}



	/**
	 * Setter for the height attribute.
	 *
	 * @name module:visual.TextStim#setHeight
	 * @public
	 * @param {number} height - text height
	 * @param {boolean} [log= false] - whether of not to log
	 */
	setHeight(height, log)
	{
		if (typeof height === 'undefined')
		{
			if (!TextStim._defaultLetterHeightMap.has(this._units))
			{
				throw {
					origin: 'TextStim.setHeight',
					context: 'when setting the height of TextStim: ' + this._name,
					error: 'no default letter height for unit: ' + this._units
				};
			}

			height = TextStim._defaultLetterHeightMap.get(this._units);
		}

		const hasChanged = this._setAttribute('height', height, log);

		if (hasChanged)
		{
			this._needUpdate = true;
			this._needPixiUpdate = true;
			this._textMetrics = undefined;

			// immediately estimate the bounding box:
			this._estimateBoundingBox();
		}
	}



	/**
	 * Setter for the italic attribute.
	 *
	 * @name module:visual.TextStim#setItalic
	 * @public
	 * @param {boolean} italic - whether or not the text is italic
	 * @param {boolean} [log= false] - whether of not to log
	 */
	setItalic(italic, log)
	{
		const hasChanged = this._setAttribute('italic', italic, log);

		if (hasChanged)
		{
			this._needUpdate = true;
			this._textMetrics = undefined;
			this._needPixiUpdate = true;

			// immediately estimate the bounding box:
			this._estimateBoundingBox();
		}
	}



	/**
	 * Setter for the bold attribute.
	 *
	 * @name module:visual.TextStim#setBold
	 * @public
	 * @param {boolean} bold - whether or not the text is bold
	 * @param {boolean} [log= false] - whether of not to log
	 */
	setBold(bold, log)
	{
		const hasChanged = this._setAttribute('bold', bold, log);

		if (hasChanged)
		{
			this._needUpdate = true;
			this._textMetrics = undefined;
			this._needPixiUpdate = true;

			// immediately estimate the bounding box:
			this._estimateBoundingBox();
		}
	}



	/**
	 * Setter for the flipVert attribute.
	 *
	 * @name module:visual.TextStim#setFlipVert
	 * @public
	 * @param {boolean} flipVert - whether or not to flip vertically
	 * @param {boolean} [log= false] - whether of not to log
	 */
	setFlipVert(flipVert, log)
	{
		const hasChanged = this._setAttribute('flipVert', flipVert, log);

		if (hasChanged)
		{
			this._needUpdate = true;
			this._textMetrics = undefined;
			this._needPixiUpdate = true;

			// immediately estimate the bounding box:
			this._estimateBoundingBox();
		}
	}



	/**
	 * Setter for the flipHoriz attribute.
	 *
	 * @name module:visual.TextStim#setFlipHoriz
	 * @public
	 * @param {boolean} flipHoriz - whether or not to flip horizontally
	 * @param {boolean} [log= false] - whether of not to log
	 */
	setFlipHoriz(flipHoriz, log)
	{
		const hasChanged = this._setAttribute('flipHoriz', flipHoriz, log);

		if (hasChanged)
		{
			this._needUpdate = true;
			this._textMetrics = undefined;
			this._needPixiUpdate = true;

			// immediately estimate the bounding box:
			this._estimateBoundingBox();
		}
	}



	/**
	 * Get the metrics estimated for the text and style.
	 *
	 * Note: getTextMetrics does not require the PIXI representation of the stimulus to be instantiated,
	 * unlike getSize().
	 *
	 * @name module:visual.TextStim#getTextMetrics
	 * @public
	 */
	getTextMetrics()
	{
		if (typeof this._textMetrics === 'undefined')
		{
			this._textMetrics = PIXI.TextMetrics.measureText(this._text, this._getTextStyle());
		}

		return this._textMetrics;
	}



	/**
	 * Estimate the bounding box.
	 *
	 * @name module:visual.TextStim#_estimateBoundingBox
	 * @function
	 * @override
	 * @protected
	 */
	_estimateBoundingBox()
	{
		// size of the text, irrespective of the orientation:
		const textMetrics = this.getTextMetrics();
		const textSize =  util.to_unit(
			[textMetrics.width, textMetrics.height],
			'pix',
			this._win,
			this._units
		);

		// take the alignment into account:
		const anchor = this._getAnchor();
		this._boundingBox = new PIXI.Rectangle(
			this._pos[0] - anchor[0] * textSize[0],
			this._pos[1] - anchor[1] * textSize[1],
			textSize[0],
			textSize[1]
		);

		// TODO take the orientation into account
	}



	/**
	 * Get the PIXI Text Style applied to the PIXI.Text
	 *
	 * @name module:visual.TextStim#_getTextStyle
	 * @private
	 */
	_getTextStyle()
	{
		return new PIXI.TextStyle({
			fontFamily: this._font,
			fontSize: Math.round(this._getLengthPix(this._height)),
			fontWeight: (this._bold) ? 'bold' : 'normal',
			fontStyle: (this._italic) ? 'italic' : 'normal',
			fill: this.getContrastedColor(this._color, this._contrast).hex,
			align: this._alignHoriz,
			wordWrap: (typeof this._wrapWidth !== 'undefined'),
			wordWrapWidth: (typeof this._wrapWidth !== 'undefined') ? this._getHorLengthPix(this._wrapWidth) : 0
		});
	}



	/**
	 * Update the stimulus, if necessary.
	 *
	 * @name module:visual.TextStim#_updateIfNeeded
	 * @function
	 * @private
	 */
	_updateIfNeeded()
	{
		if (!this._needUpdate)
		{
			return;
		}
		this._needUpdate = false;

<<<<<<< HEAD
		// update the PIXI representation, if need be:
		if (this._needPixiUpdate)
		{
			this._needPixiUpdate = false;
=======
		this._heightPix = this._getLengthPix(this._height);

		const fontSize = Math.round(this._heightPix);
		let color = this.getContrastedColor(this._color, this._contrast);
		const font =
			(this._bold ? 'bold ' : '') +
			(this._italic ? 'italic ' : '') +
			fontSize + 'px ' + this._font;

		// Guard against memory leaks
		if (typeof this._pixi !== 'undefined')
		{
			this._pixi.destroy(true);
		}

		this._pixi = new PIXI.Text(this._text, {
			font: font,
			fill: color.hex,
			align: this._alignHoriz,
			wordWrap: (typeof this._wrapWidth !== 'undefined'),
			wordWrapWidth: this._wrapWidth ? this._getHorLengthPix(this._wrapWidth) : 0
		});
>>>>>>> 640ae93a

			if (typeof this._pixi !== 'undefined')
			{
				this._pixi.destroy(true);
			}
			this._pixi = new PIXI.Text(this._text, this._getTextStyle());
		}

		const anchor = this._getAnchor();
		[this._pixi.anchor.x, this._pixi.anchor.y] = anchor;

		this._pixi.scale.x = this._flipHoriz ? -1 : 1;
		this._pixi.scale.y = this._flipVert ? 1 : -1;

		this._pixi.rotation = this._ori * Math.PI / 180;
		this._pixi.position = util.to_pixiPoint(this.pos, this.units, this.win);

		this._pixi.alpha = this._opacity;
		this._pixi.zIndex = this._depth;

		// apply the clip mask:
		this._pixi.mask = this._clipMask;

		// update the size attributes:
		this._size = [
			this._getLengthUnits(Math.abs(this._pixi.width)),
			this._getLengthUnits(Math.abs(this._pixi.height))
		];

		// refine the estimate of the bounding box:
		this._boundingBox = new PIXI.Rectangle(
			this._pos[0] - anchor[0] * this._size[0],
			this._pos[1] - anchor[1] * this._size[1],
			this._size[0],
			this._size[1]
		);
	}


	
	/**
	 * Convert the alignment attributes into an anchor.
	 *
	 * @name module:visual.TextStim#_getAnchor
	 * @function
	 * @private
	 * @return {number[]} - the anchor
	 */
	_getAnchor()
	{
		let anchor = [];

		switch (this._alignHoriz)
		{
			case 'left':
				anchor.push(0);
				break;
			case 'right':
				anchor.push(1);
				break;
			default:
			case 'center':
				anchor.push(0.5);
		}
		switch (this._alignVert)
		{
			case 'top':
				anchor.push(0);
				break;
			case 'bottom':
				anchor.push(1);
				break;
			default:
			case 'center':
				anchor.push(0.5);
		}

		return anchor;
	}

}



/**
 * <p>This map associates units to default letter height.</p>
 *
 * @name module:visual.TextStim#_defaultLetterHeightMap
 * @readonly
 * @private
 */
TextStim._defaultLetterHeightMap = new Map([
	['cm', 1.0],
	['deg', 1.0],
	['degs', 1.0],
	['degFlatPos', 1.0],
	['degFlat', 1.0],
	['norm', 0.1],
	['height', 0.2],
	['pix', 20],
	['pixels', 20]
]);


/**
 * <p>This map associates units to default wrap width.</p>
 *
 * @name module:visual.TextStim#_defaultLetterHeightMap
 * @readonly
 * @private
 */
TextStim._defaultWrapWidthMap = new Map([
	['cm', 15.0],
	['deg', 15.0],
	['degs', 15.0],
	['degFlatPos', 15.0],
	['degFlat', 15.0],
	['norm', 1],
	['height', 1],
	['pix', 500],
	['pixels', 500]
]);<|MERGE_RESOLUTION|>--- conflicted
+++ resolved
@@ -2,7 +2,7 @@
  * Text Stimulus.
  *
  * @author Alain Pitiot
- * @version 2020.5
+ * @version 2020.2
  * @copyright (c) 2020 Ilixa Ltd. ({@link http://ilixa.com})
  * @license Distributed under the terms of the MIT License
  */
@@ -21,11 +21,11 @@
  * @mixes ColorMixin
  * @param {Object} options
  * @param {String} options.name - the name used when logging messages from this stimulus
- * @param {Window} options.win - the associated Window
+ * @param {module:core.Window} options.win - the associated Window
  * @param {string} [options.text="Hello World"] - the text to be rendered
  * @param {string} [options.font= "Arial"] - the font family
  * @param {Array.<number>} [options.pos= [0, 0]] - the position of the center of the text
- * @param {Color} [options.color= Color('white')] the background color
+ * @param {Color} [options.color= 'white'] the background color
  * @param {number} [options.opacity= 1.0] - the opacity
  * @param {number} [options.depth= 0] - the depth (i.e. the z order)
  * @param {number} [options.contrast= 1.0] - the contrast
@@ -38,8 +38,8 @@
  * @param {string} [options.alignVert = 'center'] - vertical alignment
  * @param {boolean} options.wrapWidth - whether or not to wrap the text horizontally
  * @param {boolean} [options.flipHoriz= false] - whether or not to flip the text horizontally
- * @param {boolean} [foptions.lipVert= false] - whether or not to flip the text vertically
- * @param {PIXI.Graphics} options.clipMask - the clip mask
+ * @param {boolean} [options.flipVert= false] - whether or not to flip the text vertically
+ * @param {PIXI.Graphics} [options.clipMask= null] - the clip mask
  * @param {boolean} [options.autoDraw= false] - whether or not the stimulus should be automatically drawn on every frame flip
  * @param {boolean} [options.autoLog= false] - whether or not to log
  *
@@ -47,34 +47,100 @@
  */
 export class TextStim extends util.mix(VisualStim).with(ColorMixin)
 {
-	constructor({
-								name,
-								win,
-								text = 'Hello World',
-								font = 'Arial',
-								pos,
-								color = new Color('white'),
-								opacity,
-								depth = 0,
-								contrast = 1.0,
-								units,
-								ori,
-								height = 0.1,
-								bold = false,
-								italic = false,
-								alignHoriz = 'center',
-								alignVert = 'center',
-								wrapWidth,
-								flipHoriz = false,
-								flipVert = false,
-								clipMask,
-								autoDraw,
-								autoLog
-							} = {})
+	constructor({name, win, text, font, pos, color, opacity, depth, contrast, units, ori, height, bold, italic, alignHoriz, alignVert, wrapWidth, flipHoriz, flipVert, clipMask, autoDraw, autoLog} = {})
 	{
 		super({name, win, units, ori, opacity, depth, pos, clipMask, autoDraw, autoLog});
 
-		this._addAttributes(TextStim, text, font, color, contrast, height, bold, italic, alignHoriz, alignVert, wrapWidth, flipHoriz, flipVert);
+		// callback to deal with text metrics invalidation:
+		const onChange = (withPixi = false, withBoundingBox = false, withMetrics = false) =>
+		{
+			const visualOnChange = this._onChange(withPixi, withBoundingBox);
+			return () =>
+			{
+				visualOnChange();
+				if (withMetrics)
+				{
+					this._textMetrics = undefined;
+				}
+			};
+		};
+
+		// text and font:
+		this._addAttribute(
+			'text',
+			text,
+			'Hello World',
+			onChange(true, true, true)
+		);
+		this._addAttribute(
+			'alignHoriz',
+			alignHoriz,
+			'center',
+			onChange(true, true, true)
+		);
+		this._addAttribute(
+			'alignVert',
+			alignVert,
+			'center',
+			onChange(true, true, true)
+		);
+		this._addAttribute(
+			'flipHoriz',
+			flipHoriz,
+			false,
+			onChange(true, true, true)
+		);
+		this._addAttribute(
+			'flipVert',
+			flipVert,
+			false,
+			onChange(true, true, true)
+		);
+		this._addAttribute(
+			'font',
+			font,
+			'Arial',
+			this._onChange(true, true)
+		);
+		this._addAttribute(
+			'height',
+			height,
+			this._getDefaultLetterHeight(),
+			onChange(true, true, true)
+		);
+		this._addAttribute(
+			'wrapWidth',
+			wrapWidth,
+			this._getDefaultWrapWidth(),
+			onChange(true, true, true)
+		);
+		this._addAttribute(
+			'bold',
+			bold,
+			false,
+			onChange(true, true, true)
+		);
+		this._addAttribute(
+			'italic',
+			italic,
+			false,
+			onChange(true, true, true)
+		);
+
+		// color:
+		this._addAttribute(
+			'color',
+			color,
+			'white',
+			this._onChange(true, false)
+		);
+		this._addAttribute(
+			'contrast',
+			contrast,
+			1.0,
+			this._onChange(true, false)
+		);
+
 
 		// estimate the bounding box (using TextMetrics):
 		this._estimateBoundingBox();
@@ -88,234 +154,6 @@
 
 
 	/**
-	 * Setter for the text attribute.
-	 *
-	 * @name module:visual.TextStim#setText
-	 * @public
-	 * @param {string} text - the text
-	 * @param {boolean} [log= false] - whether of not to log
-	 */
-	setText(text, log)
-	{
-		const hasChanged = this._setAttribute('text', text, log);
-
-		if (hasChanged)
-		{
-			this._needUpdate = true;
-			this._needPixiUpdate = true;
-			this._textMetrics = undefined;
-
-			// immediately estimate the bounding box:
-			this._estimateBoundingBox();
-		}
-	}
-
-
-
-	/**
-	 * Setter for the alignHoriz attribute.
-	 *
-	 * @name module:visual.TextStim#setAlignHoriz
-	 * @public
-	 * @param {string} alignHoriz - the text horizontal alignment, e.g. 'center'
-	 * @param {boolean} [log= false] - whether of not to log
-	 */
-	setAlignHoriz(alignHoriz, log)
-	{
-		const hasChanged = this._setAttribute('alignHoriz', alignHoriz, log);
-
-		if (hasChanged)
-		{
-			this._needUpdate = true;
-			this._textMetrics = undefined;
-			this._needPixiUpdate = true;
-
-			// immediately estimate the bounding box:
-			this._estimateBoundingBox();
-		}
-	}
-
-
-
-	/**
-	 * Setter for the wrapWidth attribute.
-	 *
-	 * @name module:visual.TextStim#setWrapWidth
-	 * @public
-	 * @param {boolean} wrapWidth - whether or not to wrap the text at the given width
-	 * @param {boolean} [log= false] - whether of not to log
-	 */
-	setWrapWidth(wrapWidth, log)
-	{
-		if (typeof wrapWidth === 'undefined')
-		{
-			if (!TextStim._defaultWrapWidthMap.has(this._units))
-			{
-				throw {
-					origin: 'TextStim.setWrapWidth',
-					context: 'when setting the wrap width of TextStim: ' + this._name,
-					error: 'no default wrap width for unit: ' + this._units
-				};
-			}
-
-			wrapWidth = TextStim._defaultWrapWidthMap.get(this._units);
-		}
-
-		const hasChanged = this._setAttribute('wrapWidth', wrapWidth, log);
-
-		if (hasChanged)
-		{
-			this._needUpdate = true;
-			this._needPixiUpdate = true;
-			this._textMetrics = undefined;
-
-			// immediately estimate the bounding box:
-			this._estimateBoundingBox();
-		}
-	}
-
-
-
-	/**
-	 * Setter for the height attribute.
-	 *
-	 * @name module:visual.TextStim#setHeight
-	 * @public
-	 * @param {number} height - text height
-	 * @param {boolean} [log= false] - whether of not to log
-	 */
-	setHeight(height, log)
-	{
-		if (typeof height === 'undefined')
-		{
-			if (!TextStim._defaultLetterHeightMap.has(this._units))
-			{
-				throw {
-					origin: 'TextStim.setHeight',
-					context: 'when setting the height of TextStim: ' + this._name,
-					error: 'no default letter height for unit: ' + this._units
-				};
-			}
-
-			height = TextStim._defaultLetterHeightMap.get(this._units);
-		}
-
-		const hasChanged = this._setAttribute('height', height, log);
-
-		if (hasChanged)
-		{
-			this._needUpdate = true;
-			this._needPixiUpdate = true;
-			this._textMetrics = undefined;
-
-			// immediately estimate the bounding box:
-			this._estimateBoundingBox();
-		}
-	}
-
-
-
-	/**
-	 * Setter for the italic attribute.
-	 *
-	 * @name module:visual.TextStim#setItalic
-	 * @public
-	 * @param {boolean} italic - whether or not the text is italic
-	 * @param {boolean} [log= false] - whether of not to log
-	 */
-	setItalic(italic, log)
-	{
-		const hasChanged = this._setAttribute('italic', italic, log);
-
-		if (hasChanged)
-		{
-			this._needUpdate = true;
-			this._textMetrics = undefined;
-			this._needPixiUpdate = true;
-
-			// immediately estimate the bounding box:
-			this._estimateBoundingBox();
-		}
-	}
-
-
-
-	/**
-	 * Setter for the bold attribute.
-	 *
-	 * @name module:visual.TextStim#setBold
-	 * @public
-	 * @param {boolean} bold - whether or not the text is bold
-	 * @param {boolean} [log= false] - whether of not to log
-	 */
-	setBold(bold, log)
-	{
-		const hasChanged = this._setAttribute('bold', bold, log);
-
-		if (hasChanged)
-		{
-			this._needUpdate = true;
-			this._textMetrics = undefined;
-			this._needPixiUpdate = true;
-
-			// immediately estimate the bounding box:
-			this._estimateBoundingBox();
-		}
-	}
-
-
-
-	/**
-	 * Setter for the flipVert attribute.
-	 *
-	 * @name module:visual.TextStim#setFlipVert
-	 * @public
-	 * @param {boolean} flipVert - whether or not to flip vertically
-	 * @param {boolean} [log= false] - whether of not to log
-	 */
-	setFlipVert(flipVert, log)
-	{
-		const hasChanged = this._setAttribute('flipVert', flipVert, log);
-
-		if (hasChanged)
-		{
-			this._needUpdate = true;
-			this._textMetrics = undefined;
-			this._needPixiUpdate = true;
-
-			// immediately estimate the bounding box:
-			this._estimateBoundingBox();
-		}
-	}
-
-
-
-	/**
-	 * Setter for the flipHoriz attribute.
-	 *
-	 * @name module:visual.TextStim#setFlipHoriz
-	 * @public
-	 * @param {boolean} flipHoriz - whether or not to flip horizontally
-	 * @param {boolean} [log= false] - whether of not to log
-	 */
-	setFlipHoriz(flipHoriz, log)
-	{
-		const hasChanged = this._setAttribute('flipHoriz', flipHoriz, log);
-
-		if (hasChanged)
-		{
-			this._needUpdate = true;
-			this._textMetrics = undefined;
-			this._needPixiUpdate = true;
-
-			// immediately estimate the bounding box:
-			this._estimateBoundingBox();
-		}
-	}
-
-
-
-	/**
 	 * Get the metrics estimated for the text and style.
 	 *
 	 * Note: getTextMetrics does not require the PIXI representation of the stimulus to be instantiated,
@@ -332,6 +170,56 @@
 		}
 
 		return this._textMetrics;
+	}
+
+
+
+	/**
+	 * Get the default letter height given the stimulus' units.
+	 *
+	 * @name module:visual.TextStim#_getDefaultLetterHeight
+	 * @return {number} - the letter height corresponding to this stimulus' units.
+	 * @protected
+	 */
+	_getDefaultLetterHeight()
+	{
+		const height = TextStim._defaultLetterHeightMap.get(this._units);
+
+		if (typeof height === 'undefined')
+		{
+			throw {
+				origin: 'TextStim._getDefaultLetterHeight',
+				context: 'when getting the default height of TextStim: ' + this._name,
+				error: 'no default letter height for unit: ' + this._units
+			};
+		}
+
+		return height;
+	}
+
+
+
+	/**
+	 * Get the default wrap width given the stimulus' units.
+	 *
+	 * @name module:visual.TextStim#_getDefaultWrapWidth
+	 * @return {number} - the wrap width corresponding to this stimulus' units.
+	 * @protected
+	 */
+	_getDefaultWrapWidth()
+	{
+		const wrapWidth = TextStim._defaultWrapWidthMap.get(this._units);
+
+		if (typeof wrapWidth === 'undefined')
+		{
+			throw {
+				origin: 'TextStim._getDefaultWrapWidth',
+				context: 'when getting the default wrap width of TextStim: ' + this._name,
+				error: 'no default wrap width for unit: ' + this._units
+			};
+		}
+
+		return wrapWidth;
 	}
 
 
@@ -382,7 +270,7 @@
 			fontSize: Math.round(this._getLengthPix(this._height)),
 			fontWeight: (this._bold) ? 'bold' : 'normal',
 			fontStyle: (this._italic) ? 'italic' : 'normal',
-			fill: this.getContrastedColor(this._color, this._contrast).hex,
+			fill: this.getContrastedColor(new Color(this._color), this._contrast).hex,
 			align: this._alignHoriz,
 			wordWrap: (typeof this._wrapWidth !== 'undefined'),
 			wordWrapWidth: (typeof this._wrapWidth !== 'undefined') ? this._getHorLengthPix(this._wrapWidth) : 0
@@ -406,35 +294,10 @@
 		}
 		this._needUpdate = false;
 
-<<<<<<< HEAD
 		// update the PIXI representation, if need be:
 		if (this._needPixiUpdate)
 		{
 			this._needPixiUpdate = false;
-=======
-		this._heightPix = this._getLengthPix(this._height);
-
-		const fontSize = Math.round(this._heightPix);
-		let color = this.getContrastedColor(this._color, this._contrast);
-		const font =
-			(this._bold ? 'bold ' : '') +
-			(this._italic ? 'italic ' : '') +
-			fontSize + 'px ' + this._font;
-
-		// Guard against memory leaks
-		if (typeof this._pixi !== 'undefined')
-		{
-			this._pixi.destroy(true);
-		}
-
-		this._pixi = new PIXI.Text(this._text, {
-			font: font,
-			fill: color.hex,
-			align: this._alignHoriz,
-			wordWrap: (typeof this._wrapWidth !== 'undefined'),
-			wordWrapWidth: this._wrapWidth ? this._getHorLengthPix(this._wrapWidth) : 0
-		});
->>>>>>> 640ae93a
 
 			if (typeof this._pixi !== 'undefined')
 			{
@@ -539,6 +402,7 @@
 ]);
 
 
+
 /**
  * <p>This map associates units to default wrap width.</p>
  *
