/** @module sound */
/**
 * Sound stimulus.
 *
 * @author Alain Pitiot, Nikita Agafonov
 * @version 2022.2.3
 * @copyright (c) 2017-2020 Ilixa Ltd. (http://ilixa.com) (c) 2020-2022 Open Science Tools Ltd. (https://opensciencetools.org)
 * @license Distributed under the terms of the MIT License
 */

import { PsychoJS } from "../core/PsychoJS.js";
import { PsychObject } from "../util/PsychObject.js";
import { AudioClipPlayer } from "./AudioClipPlayer.js";
import { TonePlayer } from "./TonePlayer.js";
import { TrackPlayer } from "./TrackPlayer.js";

/**
 * <p>This class handles sound playing (tones and tracks)</p>
 *
 * <ul>
 * <li> If value is a number then a tone will be generated at that frequency in Hz.</li>
 * <li> It value is a string, it must either be a note in the PsychoPy format (e.g 'A', 'Bfl', 'B', 'C', 'Csh'), in which case an octave must also be given, or the name of the resource track.</li>
 * </ul>
 *
 * <p> Note: the PsychoPy hamming parameter has not been implemented yet. It might be rather tricky to do so using
 * Tone.js</p>
 *
 * @example
 * [...]
 * const track = new Sound({
 *   win: psychoJS.window,
 *   value: 440,
 *   secs: 0.5
 * });
 * track.setVolume(1.0);
 * track.play(2);
 *
 * @extends PsychObject
 */
export class Sound extends PsychObject
{
	/**
	 * @param {Object} options
	 * @param {String} options.name - the name used when logging messages from this stimulus
	 * @param {module:core.Window} options.win - the associated Window
	 * @param {number|string} [options.value= 'C'] - the sound value (see above for a full description)
	 * @param {number} [options.octave= 4] - the octave corresponding to the tone (if applicable)
	 * @param {number} [options.secs= 0.5] - duration of the tone (in seconds) If secs == -1, the sound will play indefinitely.
	 * @param {number} [options.startTime= 0] - start of playback for tracks (in seconds)
	 * @param {number} [options.stopTime= -1] - end of playback for tracks (in seconds)
	 * @param {boolean} [options.stereo= true] whether or not to play the sound or track in stereo
	 * @param {number} [options.volume= 1.0] - volume of the sound (must be between 0 and 1.0)
	 * @param {number} [options.loops= 0] - how many times to repeat the track or tone after it has played once. If loops == -1, the track or tone will repeat indefinitely until stopped.
	 * @param {boolean} [options.autoLog= true] whether or not to log
	 */
	constructor({
		name,
		win,
		value = "C",
		octave = 4,
		secs = 0.5,
		startTime = 0,
		stopTime = -1,
		stereo = true,
		volume = 1.0,
		loops = 0,
		// hamming = true,
		autoLog = true,
	} = {})
	{
		super(win._psychoJS, name);

		// the SoundPlayer, e.g. TonePlayer:
		this._player = undefined;

		this._addAttribute("win", win);
		this._addAttribute("octave", octave);
		this._addAttribute("secs", secs);
		this._addAttribute("startTime", startTime);
		this._addAttribute("stopTime", stopTime);
		this._addAttribute("stereo", stereo);
		this._addAttribute("volume", volume);
		this._addAttribute("loops", loops);
		this._addAttribute("autoLog", autoLog);

		// note: setValue will identify the appropriate SoundPlayer and possibly instantiate it
		// consequently _addAtribute("value") needs to be the last one so the other attributes are already set
		this._addAttribute("value", value);

		this.status = PsychoJS.Status.NOT_STARTED;
	}

	/**
	 * Start playing the sound.
	 *
	 * <p> Note: Sounds are played independently from the stimuli of the experiments, i.e. the experiment will not stop until the sound is finished playing.
	 * Repeat calls to play may results in the sounds being played on top of each other.</p>
	 *
	 * @param {number} loops how many times to repeat the sound after it plays once. If loops == -1, the sound will repeat indefinitely until stopped.
	 * @param {boolean} [log= true] whether to log
	 */
	play(loops, log = true)
	{
		this.status = PsychoJS.Status.STARTED;
		this._player.play(loops);
	}

	/**
	 * Stop playing the sound immediately.
	 *
	 * @param {Object} options
	 * @param {boolean} [options.log= true] - whether to log
	 */
	stop({
		log = true,
	} = {})
	{
		this._player.stop();
		this.status = PsychoJS.Status.STOPPED;
	}

	/**
	 * Get the duration of the sound, in seconds.
	 *
	 * @return {number} the duration of the sound, in seconds
	 */
	getDuration()
	{
		return this._player.getDuration();
	}

	/**
	 * Set the playing volume of the sound.
	 *
	 * @param {number} volume - the volume (values should be between 0 and 1)
	 * @param {boolean} [mute= false] - whether or not to mute the sound
<<<<<<< HEAD
	 * @param {boolean} [log= true] - whether or not to log
=======
	 * @param {boolean} [log= true] - whether to log
>>>>>>> 085b178a
	 */
	setVolume(volume, mute = false, log = true)
	{
		this._setAttribute("volume", volume, log);

		if (typeof this._player !== "undefined")
		{
			this._player.setVolume(volume, mute);
		}
	}

	/**
	 * Set the sound value.
	 *
	 * @param {object} sound - a sound instance to replace the current one
	 * @param {boolean} [log= true] - whether to log
	 */
	setSound(sound, log = true)
	{
		if (!(sound instanceof Sound))
		{
			throw {
				origin: "Sound.setSound",
				context: "when setting the sound",
				error: "the argument should be an instance of the Sound class.",
			};
		}

		this._setAttribute("value", sound.value, log);

		if (typeof this._player !== "undefined")
		{
			this._player = this._player.constructor.accept(this);
		}

		return this;
	}

	/**
	 * Set the sound value.
	 *
	 * @param {number|string} [value = "C"] - the sound value
	 * @param {number} [octave = 4] - the octave corresponding to the tone (if applicable)
	 * @param {boolean} [log=true] - whether to log
   */
	setValue(value = "C", octave = 4, log = true)
	{
		this._setAttribute("value", value, log);

		const args = {
			psychoJS: this._psychoJS,
			stereo: this._stereo,
			volume: this._volume,
			loops: this._loops,
			startTime: this._startTime,
			stopTime: this._stopTime,
			secs: this._secs
		}

		let playerArgs = TonePlayer.accept(value, octave);
		if (playerArgs)
		{
			if (this._player instanceof TonePlayer)
			{
				this._player.setTone(value, octave);
			}
			else
			{
				this._player = new TonePlayer(Object.assign(args, playerArgs));
			}
			return;
		}

		playerArgs = TrackPlayer.accept(this._psychoJS, value);
		if (playerArgs)
		{
			if (this._player instanceof TrackPlayer)
			{
				this._player.setTrack(value);
			}
			else
			{
				this._player = new TrackPlayer(Object.assign(args, playerArgs));
			}
			return;
		}

		playerArgs = AudioClipPlayer.accept(this._psychoJS, value);
		if (playerArgs)
		{
			if (this._player instanceof AudioClipPlayer)
			{
				this._player.setAudioClip(value);
			}
			else
			{
				this._player = new AudioClipPlayer(Object.assign(args, playerArgs));
			}
			return;
		}

		throw {
			origin: "Sound.setValue",
			context: "when setting the sound value",
			error: "could not find an appropriate player.",
		};

	}

	/**
	 * Set the number of loops.
	 *
	 * @param {number} [loops=0] - how many times to repeat the sound after it has played once. If loops == -1, the sound will repeat indefinitely until stopped.
<<<<<<< HEAD
	 * @param {boolean} [log=true] - whether or not to log
=======
	 * @param {boolean} [log=true] - whether to log
>>>>>>> 085b178a
	 */
	setLoops(loops = 0, log = true)
	{
		this._setAttribute("loops", loops, log);

		if (typeof this._player !== "undefined")
		{
			this._player.setLoops(loops);
		}
	}

	/**
	 * Set the duration (in seconds)
	 *
	 * @param {number} [secs=0.5] - duration of the tone (in seconds) If secs == -1, the sound will play indefinitely.
	 * @param {boolean} [log=true] - whether to log
	 */
	setSecs(secs = 0.5, log = true)
	{
		this._setAttribute("secs", secs, log);

		if (typeof this._player !== "undefined")
		{
			this._player.setDuration(secs);
		}
	}

	/**
	 * Identify the appropriate player for the sound.
	 *
	 * @protected
	 * @return {SoundPlayer} the appropriate SoundPlayer
	 * @throws {Object.<string, *>} exception if no appropriate SoundPlayer could be found for the sound
	 */
	_getPlayer()
	{
		const acceptFns = [
			(sound) => TonePlayer.accept(sound),
			(sound) => TrackPlayer.accept(sound),
			(sound) => AudioClipPlayer.accept(sound),
		];

		for (const acceptFn of acceptFns)
		{
			this._player = acceptFn(this);
			if (typeof this._player !== "undefined")
			{
				return this._player;
			}
		}

		throw {
			origin: "SoundPlayer._getPlayer",
			context: "when finding a player for the sound",
			error: "could not find an appropriate player.",
		};
	}
}<|MERGE_RESOLUTION|>--- conflicted
+++ resolved
@@ -134,11 +134,7 @@
 	 *
 	 * @param {number} volume - the volume (values should be between 0 and 1)
 	 * @param {boolean} [mute= false] - whether or not to mute the sound
-<<<<<<< HEAD
 	 * @param {boolean} [log= true] - whether or not to log
-=======
-	 * @param {boolean} [log= true] - whether to log
->>>>>>> 085b178a
 	 */
 	setVolume(volume, mute = false, log = true)
 	{
@@ -252,11 +248,7 @@
 	 * Set the number of loops.
 	 *
 	 * @param {number} [loops=0] - how many times to repeat the sound after it has played once. If loops == -1, the sound will repeat indefinitely until stopped.
-<<<<<<< HEAD
 	 * @param {boolean} [log=true] - whether or not to log
-=======
-	 * @param {boolean} [log=true] - whether to log
->>>>>>> 085b178a
 	 */
 	setLoops(loops = 0, log = true)
 	{
