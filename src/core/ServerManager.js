/**
 * Manager responsible for the communication between the experiment running in the participant's browser and the pavlovia.org server.
 *
 * @author Alain Pitiot
 * @version 2021.2.0
 * @copyright (c) 2017-2020 Ilixa Ltd. (http://ilixa.com) (c) 2020-2021 Open Science Tools Ltd. (https://opensciencetools.org)
 * @license Distributed under the terms of the MIT License
 */

import { Howl } from "howler";
import { ExperimentHandler } from "../data/ExperimentHandler.js";
import { Clock, MonotonicClock } from "../util/Clock.js";
import { PsychObject } from "../util/PsychObject.js";
import * as util from "../util/Util.js";
import { PsychoJS } from "./PsychoJS.js";

/**
 * <p>This manager handles all communications between the experiment running in the participant's browser and the [pavlovia.org]{@link http://pavlovia.org} server, <em>in an asynchronous manner</em>.</p>
 * <p>It is responsible for reading the configuration file of an experiment, for opening and closing a session, for listing and downloading resources, and for uploading results, logs, and audio recordings.</p>
 *
 * @name module:core.ServerManager
 * @class
 * @extends PsychObject
 * @param {Object} options
 * @param {module:core.PsychoJS} options.psychoJS - the PsychoJS instance
 * @param {boolean} [options.autoLog= false] - whether or not to log
 */
export class ServerManager extends PsychObject
{
	/**
	 * Used to indicate to the ServerManager that all resources must be registered (and
	 * subsequently downloaded)
	 *
	 * @type {symbol}
	 * @readonly
	 * @public
	 */
	static ALL_RESOURCES = Symbol.for("ALL_RESOURCES");

	constructor({
		psychoJS,
		autoLog = false,
	} = {})
	{
		super(psychoJS);

		// session:
		this._session = {};

		// resources is a map of <name: string, { path: string, status: ResourceStatus, data: any }>
		this._resources = new Map();

		this._addAttribute("autoLog", autoLog);
		this._addAttribute("status", ServerManager.Status.READY);
	}

	/**
	 * @typedef ServerManager.GetConfigurationPromise
	 * @property {string} origin the calling method
	 * @property {string} context the context
	 * @property {Object.<string, *>} [config] the configuration
	 * @property {Object.<string, *>} [error] an error message if we could not read the configuration file
	 */
	/**
	 * Read the configuration file for the experiment.
	 *
	 * @name module:core.ServerManager#getConfiguration
	 * @function
	 * @public
	 * @param {string} configURL - the URL of the configuration file
	 *
	 * @returns {Promise<ServerManager.GetConfigurationPromise>} the response
	 */
	getConfiguration(configURL)
	{
		const response = {
			origin: "ServerManager.getConfiguration",
			context: "when reading the configuration file: " + configURL,
		};

		this._psychoJS.logger.debug("reading the configuration file: " + configURL);
		const self = this;
		return new Promise((resolve, reject) =>
		{
			jQuery.get(configURL, "json")
				.done((config, textStatus) =>
				{
					// resolve({ ...response, config });
					resolve(Object.assign(response, { config }));
				})
				.fail((jqXHR, textStatus, errorThrown) =>
				{
					self.setStatus(ServerManager.Status.ERROR);

					const errorMsg = util.getRequestError(jqXHR, textStatus, errorThrown);
					console.error("error:", errorMsg);

					reject(Object.assign(response, { error: errorMsg }));
				});
		});
	}

	/**
	 * @typedef ServerManager.OpenSessionPromise
	 * @property {string} origin the calling method
	 * @property {string} context the context
	 * @property {string} [token] the session token
	 * @property {Object.<string, *>} [error] an error message if we could not open the session
	 */
	/**
	 * Open a session for this experiment on the remote PsychoJS manager.
	 *
	 * @name module:core.ServerManager#openSession
	 * @function
	 * @public
	 * @returns {Promise<ServerManager.OpenSessionPromise>} the response
	 */
	openSession()
	{
		const response = {
			origin: "ServerManager.openSession",
			context: "when opening a session for experiment: " + this._psychoJS.config.experiment.fullpath,
		};

		this._psychoJS.logger.debug("opening a session for experiment: " + this._psychoJS.config.experiment.fullpath);

		this.setStatus(ServerManager.Status.BUSY);

		// prepare POST query:
		let data = {};
		if (this._psychoJS._serverMsg.has("__pilotToken"))
		{
			data.pilotToken = this._psychoJS._serverMsg.get("__pilotToken");
		}

		// query pavlovia server:
		const self = this;
		return new Promise((resolve, reject) =>
		{
			const url = this._psychoJS.config.pavlovia.URL + "/api/v2/experiments/" + encodeURIComponent(self._psychoJS.config.experiment.fullpath) + "/sessions";
			jQuery.post(url, data, null, "json")
				.done((data, textStatus) =>
				{
					if (!("token" in data))
					{
						self.setStatus(ServerManager.Status.ERROR);
						reject(Object.assign(response, { error: "unexpected answer from server: no token" }));
						// reject({...response, error: 'unexpected answer from server: no token'});
					}
					if (!("experiment" in data))
					{
						self.setStatus(ServerManager.Status.ERROR);
						// reject({...response, error: 'unexpected answer from server: no experiment'});
						reject(Object.assign(response, { error: "unexpected answer from server: no experiment" }));
					}

					self._psychoJS.config.session = {
						token: data.token,
						status: "OPEN",
					};
					self._psychoJS.config.experiment.status = data.experiment.status2;
					self._psychoJS.config.experiment.saveFormat = Symbol.for(data.experiment.saveFormat);
					self._psychoJS.config.experiment.saveIncompleteResults = data.experiment.saveIncompleteResults;
					self._psychoJS.config.experiment.license = data.experiment.license;
					self._psychoJS.config.experiment.runMode = data.experiment.runMode;

					// secret keys for various services, e.g. Google Speech API
					if ("keys" in data.experiment)
					{
						self._psychoJS.config.experiment.keys = data.experiment.keys;
					}
					else
					{
						self._psychoJS.config.experiment.keys = [];
					}

					self.setStatus(ServerManager.Status.READY);
					// resolve({ ...response, token: data.token, status: data.status });
					resolve(Object.assign(response, { token: data.token, status: data.status }));
				})
				.fail((jqXHR, textStatus, errorThrown) =>
				{
					self.setStatus(ServerManager.Status.ERROR);

					const errorMsg = util.getRequestError(jqXHR, textStatus, errorThrown);
					console.error("error:", errorMsg);

					reject(Object.assign(response, { error: errorMsg }));
				});
		});
	}

	/**
	 * @typedef ServerManager.CloseSessionPromise
	 * @property {string} origin the calling method
	 * @property {string} context the context
	 * @property {Object.<string, *>} [error] an error message if we could not close the session (e.g. if it has not previously been opened)
	 */
	/**
	 * Close the session for this experiment on the remote PsychoJS manager.
	 *
	 * @name module:core.ServerManager#closeSession
	 * @function
	 * @public
	 * @param {boolean} [isCompleted= false] - whether or not the experiment was completed
	 * @param {boolean} [sync= false] - whether or not to communicate with the server in a synchronous manner
	 * @returns {Promise<ServerManager.CloseSessionPromise> | void} the response
	 */
	async closeSession(isCompleted = false, sync = false)
	{
		const response = {
			origin: "ServerManager.closeSession",
			context: "when closing the session for experiment: " + this._psychoJS.config.experiment.fullpath,
		};

		this._psychoJS.logger.debug("closing the session for experiment: " + this._psychoJS.config.experiment.name);

		this.setStatus(ServerManager.Status.BUSY);

		// prepare DELETE query:
		const url = this._psychoJS.config.pavlovia.URL + "/api/v2/experiments/" + encodeURIComponent(this._psychoJS.config.experiment.fullpath) + "/sessions/"
			+ this._psychoJS.config.session.token;

		// synchronous query the pavlovia server:
		if (sync)
		{
			/* This is now deprecated in most browsers.
			const request = new XMLHttpRequest();
			request.open("DELETE", url, false);
			request.setRequestHeader("Content-Type", "application/json;charset=UTF-8");
			request.send(JSON.stringify(data));
			 */
			/* This does not work in Chrome before of a CORS bug
			await fetch(url, {
				method: 'DELETE',
				headers: { 'Content-Type': 'application/json;charset=UTF-8' },
				body: JSON.stringify(data),
				// keepalive makes it possible for the request to outlive the page (e.g. when the participant closes the tab)
				keepalive: true
			});
			 */
			const formData = new FormData();
			formData.append("isCompleted", isCompleted);
			navigator.sendBeacon(url + "/delete", formData);
			this._psychoJS.config.session.status = "CLOSED";
		}
		// asynchronously query the pavlovia server:
		else
		{
			const self = this;
			return new Promise((resolve, reject) =>
			{
				jQuery.ajax({
					url,
					type: "delete",
					data: { isCompleted },
					dataType: "json",
				})
					.done((data, textStatus) =>
					{
						self.setStatus(ServerManager.Status.READY);
						self._psychoJS.config.session.status = "CLOSED";

						// resolve({ ...response, data });
						resolve(Object.assign(response, { data }));
					})
					.fail((jqXHR, textStatus, errorThrown) =>
					{
						self.setStatus(ServerManager.Status.ERROR);

						const errorMsg = util.getRequestError(jqXHR, textStatus, errorThrown);
						console.error("error:", errorMsg);

						reject(Object.assign(response, { error: errorMsg }));
					});
			});
		}
	}

	/**
	 * Get the value of a resource.
	 *
	 * @name module:core.ServerManager#getResource
	 * @function
	 * @public
	 * @param {string} name - name of the requested resource
	 * @param {boolean} [errorIfNotDownloaded = false] whether or not to throw an exception if the
	 * resource status is not DOWNLOADED
	 * @return {Object} value of the resource, or undefined if the resource has been registered
	 * but not downloaded yet.
	 * @throws {Object.<string, *>} exception if no resource with that name has previously been registered
	 */
	getResource(name, errorIfNotDownloaded = false)
	{
		const response = {
			origin: "ServerManager.getResource",
			context: "when getting the value of resource: " + name,
		};

		const pathStatusData = this._resources.get(name);

		if (typeof pathStatusData === "undefined")
		{
			// throw { ...response, error: 'unknown resource' };
			throw Object.assign(response, { error: "unknown resource" });
		}

		if (errorIfNotDownloaded && pathStatusData.status !== ServerManager.ResourceStatus.DOWNLOADED)
		{
			throw Object.assign(response, {
				error: name + " is not available for use (yet), its current status is: "
					+ util.toString(pathStatusData.status),
			});
		}

		return pathStatusData.data;
	}

	/**
	 * Get the status of a resource.
	 *
	 * @name module:core.ServerManager#getResourceStatus
	 * @function
	 * @public
	 * @param {string} name of the requested resource
	 * @return {core.ServerManager.ResourceStatus} status of the resource
	 * @throws {Object.<string, *>} exception if no resource with that name has previously been registered
	 */
	getResourceStatus(name)
	{
		const response = {
			origin: "ServerManager.getResourceStatus",
			context: "when getting the status of resource: " + name,
		};

		const pathStatusData = this._resources.get(name);
		if (typeof pathStatusData === "undefined")
		{
			// throw { ...response, error: 'unknown resource' };
			throw Object.assign(response, { error: "unknown resource" });
		}

		return pathStatusData.status;
	}

	/**
	 * Set the resource manager status.
	 *
	 * @name module:core.ServerManager#setStatus
	 * @function
	 * @public
	 */
	setStatus(status)
	{
		const response = {
			origin: "ServerManager.setStatus",
			context: "when changing the status of the server manager to: " + util.toString(status),
		};

		// check status:
		const statusKey = (typeof status === "symbol") ? Symbol.keyFor(status) : null;
		if (!statusKey)
		{ // throw { ...response, error: 'status must be a symbol' };
			throw Object.assign(response, { error: "status must be a symbol" });
		}
		if (!ServerManager.Status.hasOwnProperty(statusKey))
		{ // throw { ...response, error: 'unknown status' };
			throw Object.assign(response, { error: "unknown status" });
		}

		this._status = status;

		// inform status listeners:
		this.emit(ServerManager.Event.STATUS, this._status);

		return this._status;
	}

	/**
	 * Reset the resource manager status to ServerManager.Status.READY.
	 *
	 * @name module:core.ServerManager#resetStatus
	 * @function
	 * @public
	 * @return {ServerManager.Status.READY} the new status
	 */
	resetStatus()
	{
		return this.setStatus(ServerManager.Status.READY);
	}

	/**
	 * Prepare resources for the experiment: register them with the server manager and possibly
	 * start downloading them right away.
	 *
	 * <ul>
	 *   <li>For an experiment running locally: the root directory for the specified resources is that of index.html
	 *   unless they are prepended with a protocol, such as http:// or https://.</li>
	 *   <li>For an experiment running on the server: if no resources are specified, all files in the resources directory
	 *   of the experiment are downloaded, otherwise we only download the specified resources. All resources are assumed
	 *   local to index.html unless they are prepended with a protocol.</li>
	 *   <li>If resources is null, then we do not download any resources</li>
	 * </ul>
	 *
	 * @name module:core.ServerManager#prepareResources
	 * @param {Array.<{name: string, path: string, download: boolean} | Symbol>} [resources=[]] - the list of resources
	 * @function
	 * @public
	 */
	async prepareResources(resources = [])
	{
		const response = {
			origin: "ServerManager.prepareResources",
			context: "when preparing resources for experiment: " + this._psychoJS.config.experiment.name,
		};

		this._psychoJS.logger.debug("preparing resources for experiment: " + this._psychoJS.config.experiment.name);

		try
		{
			const resourcesToDownload = new Set();

			// register the resources:
			if (resources !== null)
			{
				if (!Array.isArray(resources))
				{
					throw "resources should be an array of objects";
				}

				// whether all resources have been requested:
				const allResources = (resources.length === 1 && resources[0] === ServerManager.ALL_RESOURCES);

				// if the experiment is hosted on the pavlovia.org server and
				// resources is [ServerManager.ALL_RESOURCES], then we register all the resources
				// in the "resources" sub-directory
<<<<<<< HEAD
				if (this._psychoJS.config.environment === ExperimentHandler.Environment.SERVER && allResources)
=======
				if (
					this._psychoJS.config.environment === ExperimentHandler.Environment.SERVER
					&& allResources
				)
>>>>>>> 8ed91c97
				{
					// list the resources from the resources directory of the experiment on the server:
					const serverResponse = await this._listResources();

					// register and mark for download those resources that have not been
					// registered already:
					for (const name of serverResponse.resources)
					{
						if (!this._resources.has(name))
						{
							const path = serverResponse.resourceDirectory + "/" + name;
							this._resources.set(name, {
								status: ServerManager.ResourceStatus.REGISTERED,
								path,
								data: undefined,
							});
							this._psychoJS.logger.debug("registered resource:", name, path);
							resourcesToDownload.add(name);
						}
					}
				}
				// if the experiment is hosted locally (localhost) or if specific resources were given
				// then we register those specific resources, if they have not been registered already
				else
				{
					// we cannot ask for all resources to be registered locally, since we cannot list
					// them:
<<<<<<< HEAD
					if (this._psychoJS.config.environment === ExperimentHandler.Environment.LOCAL && allResources)
=======
					if (
						this._psychoJS.config.environment === ExperimentHandler.Environment.LOCAL
						&& allResources
					)
>>>>>>> 8ed91c97
					{
						throw "resources must be manually specified when the experiment is running locally: ALL_RESOURCES cannot be used";
					}

					for (let { name, path, download } of resources)
					{
						if (!this._resources.has(name))
						{
							// to deal with potential CORS issues, we use the pavlovia.org proxy for resources
							// not hosted on pavlovia.org:
							if (
								(path.toLowerCase().indexOf("www.") === 0
									|| path.toLowerCase().indexOf("http:") === 0
									|| path.toLowerCase().indexOf("https:") === 0)
								&& (path.indexOf("pavlovia.org") === -1)
							)
							{
								path = "https://pavlovia.org/api/v2/proxy/" + path;
							}

							this._resources.set(name, {
								status: ServerManager.ResourceStatus.REGISTERED,
								path,
								data: undefined,
							});
							this._psychoJS.logger.debug("registered resource:", name, path);

							// download resources by default:
							if (typeof download === "undefined" || download)
							{
								resourcesToDownload.add(name);
							}
						}
					}
				}
			}

			// download those registered resources for which download = true
			// note: we return a Promise that will be resolved when all the resources are downloaded
			return new Promise((resolve, reject) =>
			{
				const uuid = this.on(ServerManager.Event.RESOURCE, (signal) =>
				{
					if (signal.message === ServerManager.Event.DOWNLOAD_COMPLETED)
					{
						this.off(ServerManager.Event.RESOURCE, uuid);
						resolve();
					}
				});

				this._downloadResources(resourcesToDownload);
			});
		}
		catch (error)
		{
			console.log("error", error);
			throw Object.assign(response, { error });
			// throw { ...response, error: error };
		}
	}

	/**
	 * Block the experiment until the specified resources have been downloaded.
	 *
	 * @name module:core.ServerManager#waitForResources
	 * @param {Array.<{name: string, path: string}>} [resources=[]] - the list of resources
	 * @function
	 * @public
	 */
	waitForResources(resources = [])
	{
		// prepare a PsychoJS component:
		this._waitForDownloadComponent = {
			status: PsychoJS.Status.NOT_STARTED,
			clock: new Clock(),
			resources: new Set(),
		};

		const self = this;
		return () =>
		{
			const t = self._waitForDownloadComponent.clock.getTime();

			// start the component:
			if (t >= 0.0 && self._waitForDownloadComponent.status === PsychoJS.Status.NOT_STARTED)
			{
				self._waitForDownloadComponent.tStart = t;
				self._waitForDownloadComponent.status = PsychoJS.Status.STARTED;

				// if resources is an empty array, we consider all registered resources:
				if (resources.length === 0)
				{
					for (const [name, { status, path, data }] of this._resources)
					{
						resources.append({ name, path });
					}
				}

				// only download those resources not already downloaded or downloading:
				const resourcesToDownload = new Set();
				for (let { name, path } of resources)
				{
					// to deal with potential CORS issues, we use the pavlovia.org proxy for resources
					// not hosted on pavlovia.org:
					if (
						(path.toLowerCase().indexOf("www.") === 0
							|| path.toLowerCase().indexOf("http:") === 0
							|| path.toLowerCase().indexOf("https:") === 0)
						&& (path.indexOf("pavlovia.org") === -1)
					)
					{
						path = "https://devlovia.org/api/v2/proxy/" + path;
					}

					const pathStatusData = this._resources.get(name);

					// the resource has not been registered yet:
					if (typeof pathStatusData === "undefined")
					{
						self._resources.set(name, {
							status: ServerManager.ResourceStatus.REGISTERED,
							path,
							data: undefined,
						});
						self._waitForDownloadComponent.resources.add(name);
						resourcesToDownload.add(name);
						self._psychoJS.logger.debug("registered resource:", name, path);
					}
					// the resource has been registered but is not downloaded yet:
					else if (typeof pathStatusData.status !== ServerManager.ResourceStatus.DOWNLOADED)
					{ // else if (typeof pathStatusData.data === 'undefined')
						self._waitForDownloadComponent.resources.add(name);
					}
				}

				// start the download:
				self._downloadResources(resourcesToDownload);
			}

			// check whether all resources have been downloaded:
			for (const name of self._waitForDownloadComponent.resources)
			{
				const pathStatusData = this._resources.get(name);

				// the resource has not been downloaded yet: loop this component
				if (typeof pathStatusData.status !== ServerManager.ResourceStatus.DOWNLOADED)
				{ // if (typeof pathStatusData.data === 'undefined')
					return Scheduler.Event.FLIP_REPEAT;
				}
			}

			// all resources have been downloaded: move to the next component:
			self._waitForDownloadComponent.status = PsychoJS.Status.FINISHED;
			return Scheduler.Event.NEXT;
		};
	}

	/**
	 * @typedef ServerManager.UploadDataPromise
	 * @property {string} origin the calling method
	 * @property {string} context the context
	 * @property {Object.<string, *>} [error] an error message if we could not upload the data
	 */
	/**
	 * Asynchronously upload experiment data to the pavlovia server.
	 *
	 * @name module:core.ServerManager#uploadData
	 * @function
	 * @public
	 * @param {string} key - the data key (e.g. the name of .csv file)
	 * @param {string} value - the data value (e.g. a string containing the .csv header and records)
	 * @param {boolean} [sync= false] - whether or not to communicate with the server in a synchronous manner
	 *
	 * @returns {Promise<ServerManager.UploadDataPromise>} the response
	 */
	uploadData(key, value, sync = false)
	{
		const response = {
			origin: "ServerManager.uploadData",
			context: "when uploading participant's results for experiment: " + this._psychoJS.config.experiment.fullpath,
		};

		this._psychoJS.logger.debug("uploading data for experiment: " + this._psychoJS.config.experiment.fullpath);
		this.setStatus(ServerManager.Status.BUSY);

		const url = this._psychoJS.config.pavlovia.URL
			+ "/api/v2/experiments/" + encodeURIComponent(this._psychoJS.config.experiment.fullpath)
			+ "/sessions/" + this._psychoJS.config.session.token
			+ "/results";

		// synchronous query the pavlovia server:
		if (sync)
		{
			const formData = new FormData();
			formData.append("key", key);
			formData.append("value", value);
			navigator.sendBeacon(url, formData);
		}
		// asynchronously query the pavlovia server:
		else
		{
			const self = this;
			return new Promise((resolve, reject) =>
			{
				const data = {
					key,
					value,
				};

				jQuery.post(url, data, null, "json")
					.done((serverData, textStatus) =>
					{
						self.setStatus(ServerManager.Status.READY);
						resolve(Object.assign(response, { serverData }));
					})
					.fail((jqXHR, textStatus, errorThrown) =>
					{
						self.setStatus(ServerManager.Status.ERROR);

						const errorMsg = util.getRequestError(jqXHR, textStatus, errorThrown);
						console.error("error:", errorMsg);

						reject(Object.assign(response, { error: errorMsg }));
					});
			});
		}
	}

	/**
	 * Asynchronously upload experiment logs to the pavlovia server.
	 *
	 * @name module:core.ServerManager#uploadLog
	 * @function
	 * @public
	 * @param {string} logs - the base64 encoded, compressed, formatted logs
	 * @param {boolean} [compressed=false] - whether or not the logs are compressed
	 * @returns {Promise<ServerManager.UploadDataPromise>} the response
	 */
	uploadLog(logs, compressed = false)
	{
		const response = {
			origin: "ServerManager.uploadLog",
			context: "when uploading participant's log for experiment: " + this._psychoJS.config.experiment.fullpath,
		};

		this._psychoJS.logger.debug("uploading server log for experiment: " + this._psychoJS.config.experiment.fullpath);
		this.setStatus(ServerManager.Status.BUSY);

		// prepare the POST query:
		const info = this.psychoJS.experiment.extraInfo;
		const participant = ((typeof info.participant === "string" && info.participant.length > 0) ? info.participant : "PARTICIPANT");
		const experimentName = (typeof info.expName !== "undefined") ? info.expName : this.psychoJS.config.experiment.name;
		const datetime = ((typeof info.date !== "undefined") ? info.date : MonotonicClock.getDateStr());
		const filename = participant + "_" + experimentName + "_" + datetime + ".log";
		const data = {
			filename,
			logs,
			compressed,
		};

		// query the pavlovia server:
		const self = this;
		return new Promise((resolve, reject) =>
		{
			const url = self._psychoJS.config.pavlovia.URL
				+ "/api/v2/experiments/" + encodeURIComponent(self._psychoJS.config.experiment.fullpath)
				+ "/sessions/" + self._psychoJS.config.session.token
				+ "/logs";

			jQuery.post(url, data, null, "json")
				.done((serverData, textStatus) =>
				{
					self.setStatus(ServerManager.Status.READY);
					resolve(Object.assign(response, { serverData }));
				})
				.fail((jqXHR, textStatus, errorThrown) =>
				{
					self.setStatus(ServerManager.Status.ERROR);

					const errorMsg = util.getRequestError(jqXHR, textStatus, errorThrown);
					console.error("error:", errorMsg);

					reject(Object.assign(response, { error: errorMsg }));
				});
		});
	}

	/**
	 * Asynchronously upload audio data to the pavlovia server.
	 *
	 * @name module:core.ServerManager#uploadAudio
	 * @function
	 * @public
	 * @param {Blob} audioBlob - the audio blob to be uploaded
	 * @param {string} tag - additional tag
	 * @returns {Promise<ServerManager.UploadDataPromise>} the response
	 */
	async uploadAudio(audioBlob, tag)
	{
		const response = {
			origin: "ServerManager.uploadAudio",
			context: "when uploading audio data for experiment: " + this._psychoJS.config.experiment.fullpath,
		};

		try
		{
			if (
				this._psychoJS.getEnvironment() !== ExperimentHandler.Environment.SERVER
				|| this._psychoJS.config.experiment.status !== "RUNNING"
				|| this._psychoJS._serverMsg.has("__pilotToken")
			)
			{
				throw "audio recordings can only be uploaded to the server for experiments running on the server";
			}

			this._psychoJS.logger.debug("uploading audio data for experiment: " + this._psychoJS.config.experiment.fullpath);
			this.setStatus(ServerManager.Status.BUSY);

			// prepare the request:
			const info = this.psychoJS.experiment.extraInfo;
			const participant = ((typeof info.participant === "string" && info.participant.length > 0) ? info.participant : "PARTICIPANT");
			const experimentName = (typeof info.expName !== "undefined") ? info.expName : this.psychoJS.config.experiment.name;
			const datetime = ((typeof info.date !== "undefined") ? info.date : MonotonicClock.getDateStr());
			const filename = participant + "_" + experimentName + "_" + datetime + "_" + tag;

			const formData = new FormData();
			formData.append("audio", audioBlob, filename);

			const url = this._psychoJS.config.pavlovia.URL
				+ "/api/v2/experiments/" + this._psychoJS.config.gitlab.projectId
				+ "/sessions/" + this._psychoJS.config.session.token
				+ "/audio";

			// query the pavlovia server:
			const response = await fetch(url, {
<<<<<<< HEAD
				method: 'POST',
				mode: 'cors',
				cache: 'no-cache',
				credentials: 'same-origin',
				redirect: 'follow',
				referrerPolicy: 'no-referrer',
				body: formData
=======
				method: "POST",
				mode: "cors", // no-cors, *cors, same-origin
				cache: "no-cache", // *default, no-cache, reload, force-cache, only-if-cached
				credentials: "same-origin", // include, *same-origin, omit
				redirect: "follow", // manual, *follow, error
				referrerPolicy: "no-referrer", // no-referrer, *no-referrer-when-downgrade, origin, origin-when-cross-origin, same-origin, strict-origin, strict-origin-when-cross-origin, unsafe-url
				body: formData,
>>>>>>> 8ed91c97
			});
			const jsonResponse = await response.json();

			// deal with server errors:
			if (!response.ok)
			{
				throw jsonResponse;
			}

			this.setStatus(ServerManager.Status.READY);
			return jsonResponse;
		}
		catch (error)
		{
			this.setStatus(ServerManager.Status.ERROR);
			console.error(error);

			throw { ...response, error };
		}
	}

	/**
	 * List the resources available to the experiment.

	 * @name module:core.ServerManager#_listResources
	 * @function
	 * @private
	 */
	_listResources()
	{
		const response = {
			origin: "ServerManager._listResourcesSession",
			context: "when listing the resources for experiment: " + this._psychoJS.config.experiment.fullpath,
		};

		this._psychoJS.logger.debug(
			"listing the resources for experiment: "
				+ this._psychoJS.config.experiment.fullpath,
		);

		this.setStatus(ServerManager.Status.BUSY);

		// prepare GET data:
		const data = {
			"token": this._psychoJS.config.session.token,
		};

		// query pavlovia server:
		const self = this;
		return new Promise((resolve, reject) =>
		{
			const url = this._psychoJS.config.pavlovia.URL
				+ "/api/v2/experiments/" + encodeURIComponent(this._psychoJS.config.experiment.fullpath)
				+ "/resources";

			jQuery.get(url, data, null, "json")
				.done((data, textStatus) =>
				{
					if (!("resources" in data))
					{
						self.setStatus(ServerManager.Status.ERROR);
						// reject({ ...response, error: 'unexpected answer from server: no resources' });
						reject(Object.assign(response, { error: "unexpected answer from server: no resources" }));
					}
					if (!("resourceDirectory" in data))
					{
						self.setStatus(ServerManager.Status.ERROR);
						// reject({ ...response, error: 'unexpected answer from server: no resourceDirectory' });
						reject(Object.assign(response, { error: "unexpected answer from server: no resourceDirectory" }));
					}

					self.setStatus(ServerManager.Status.READY);
					// resolve({ ...response, resources: data.resources, resourceDirectory: data.resourceDirectory });
					resolve(Object.assign(response, {
						resources: data.resources,
						resourceDirectory: data.resourceDirectory,
					}));
				})
				.fail((jqXHR, textStatus, errorThrown) =>
				{
					self.setStatus(ServerManager.Status.ERROR);

					const errorMsg = util.getRequestError(jqXHR, textStatus, errorThrown);
					console.error("error:", errorMsg);

					reject(Object.assign(response, { error: errorMsg }));
				});
		});
	}

	/**
	 * Download the specified resources.
	 *
	 * <p>Note: we use the [preloadjs library]{@link https://www.createjs.com/preloadjs}.</p>
	 *
	 * @name module:core.ServerManager#_downloadResources
	 * @function
	 * @protected
	 * @param {Set} resources - a set of names of previously registered resources
	 */
	async _downloadResources(resources)
	{
		const response = {
			origin: "ServerManager._downloadResources",
			context: "when downloading resources for experiment: " + this._psychoJS.config.experiment.name,
		};

		this._psychoJS.logger.debug("downloading resources for experiment: " + this._psychoJS.config.experiment.name);

		this.setStatus(ServerManager.Status.BUSY);
		this.emit(ServerManager.Event.RESOURCE, {
			message: ServerManager.Event.DOWNLOADING_RESOURCES,
			count: resources.size,
		});

		this._nbLoadedResources = 0;

		// (*) set-up preload.js:
		this._resourceQueue = new createjs.LoadQueue(true, "", true);

		const self = this;

		// the loading of a specific resource has started:
		this._resourceQueue.addEventListener("filestart", (event) =>
		{
			const pathStatusData = self._resources.get(event.item.id);
			pathStatusData.status = ServerManager.ResourceStatus.DOWNLOADING;

			self.emit(ServerManager.Event.RESOURCE, {
				message: ServerManager.Event.DOWNLOADING_RESOURCE,
				resource: event.item.id,
			});
		});

		// the loading of a specific resource has completed:
		this._resourceQueue.addEventListener("fileload", (event) =>
		{
			const pathStatusData = self._resources.get(event.item.id);
			pathStatusData.data = event.result;
			pathStatusData.status = ServerManager.ResourceStatus.DOWNLOADED;

			++self._nbLoadedResources;
			self.emit(ServerManager.Event.RESOURCE, {
				message: ServerManager.Event.RESOURCE_DOWNLOADED,
				resource: event.item.id,
			});
		});

		// the loading of all given resources completed:
		this._resourceQueue.addEventListener("complete", (event) =>
		{
			self._resourceQueue.close();
			if (self._nbLoadedResources === resources.size)
			{
				self.setStatus(ServerManager.Status.READY);
				self.emit(ServerManager.Event.RESOURCE, {
					message: ServerManager.Event.DOWNLOAD_COMPLETED,
				});
			}
		});

		// error: we throw an exception
		this._resourceQueue.addEventListener("error", (event) =>
		{
			self.setStatus(ServerManager.Status.ERROR);
			if (typeof event.item !== "undefined")
			{
				const pathStatusData = self._resources.get(event.item.id);
				pathStatusData.status = ServerManager.ResourceStatus.ERROR;
				throw Object.assign(response, {
					error: "unable to download resource: " + event.item.id + " (" + event.title + ")",
				});
			}
			else
			{
				console.error(event);

				if (event.title === "FILE_LOAD_ERROR" && typeof event.data !== "undefined")
				{
					const id = event.data.id;
					const title = event.data.src;

					throw Object.assign(response, {
						error: "unable to download resource: " + id + " (" + title + ")",
					});
				}
				else
				{
					throw Object.assign(response, {
						error: "unspecified download error",
					});
				}
			}
		});

		// (*) dispatch resources to preload.js or howler.js based on extension:
		let manifest = [];
		const soundResources = new Set();
		for (const name of resources)
		{
			const nameParts = name.toLowerCase().split(".");
			const extension = (nameParts.length > 1) ? nameParts.pop() : undefined;

			// warn the user if the resource does not have any extension:
			if (typeof extension === "undefined")
			{
				this.psychoJS.logger.warn(`"${name}" does not appear to have an extension, which may negatively impact its loading. We highly recommend you add an extension.`);
			}

			const pathStatusData = this._resources.get(name);
			if (typeof pathStatusData === "undefined")
			{
				throw Object.assign(response, { error: name + " has not been previously registered" });
			}
			if (pathStatusData.status !== ServerManager.ResourceStatus.REGISTERED)
			{
				throw Object.assign(response, { error: name + " is already downloaded or is currently already downloading" });
			}

			// preload.js with forced binary for xls and xlsx:
			if (["csv", "odp", "xls", "xlsx", "json"].indexOf(extension) > -1)
			{
				manifest.push(/*new createjs.LoadItem().set(*/ {
					id: name,
					src: pathStatusData.path,
					type: createjs.Types.BINARY,
					crossOrigin: "Anonymous",
				} /*)*/);
			}
			/* ascii .csv are adequately handled in binary format
			// forced text for .csv:
			else if (['csv'].indexOf(resourceExtension) > -1)
				manifest.push({ id: resourceName, src: resourceName, type: createjs.Types.TEXT });
			*/

			// sound files are loaded through howler.js:
			else if (["mp3", "mpeg", "opus", "ogg", "oga", "wav", "aac", "caf", "m4a", "weba", "dolby", "flac"].indexOf(extension) > -1)
			{
				soundResources.add(name);

				if (extension === "wav")
				{
					this.psychoJS.logger.warn(`wav files are not supported by all browsers. We recommend you convert "${name}" to another format, e.g. mp3`);
				}
			}
			// preload.js for the other extensions (download type decided by preload.js):
			else
			{
				manifest.push(/*new createjs.LoadItem().set(*/ {
					id: name,
					src: pathStatusData.path,
					crossOrigin: "Anonymous",
				} /*)*/);
			}
		}

		// (*) start loading non-sound resources:
		if (manifest.length > 0)
		{
			this._resourceQueue.loadManifest(manifest);
		}
		else
		{
			if (this._nbLoadedResources === resources.size)
			{
				this.setStatus(ServerManager.Status.READY);
				this.emit(ServerManager.Event.RESOURCE, {
					message: ServerManager.Event.DOWNLOAD_COMPLETED,
				});
			}
		}

		// (*) prepare and start loading sound resources:
		for (const name of soundResources)
		{
			const pathStatusData = this._resources.get(name);
			pathStatusData.status = ServerManager.ResourceStatus.DOWNLOADING;
			this.emit(ServerManager.Event.RESOURCE, {
				message: ServerManager.Event.DOWNLOADING_RESOURCE,
				resource: name,
			});
			const howl = new Howl({
				src: pathStatusData.path,
				preload: false,
				autoplay: false,
			});

			howl.on("load", (event) =>
			{
				++self._nbLoadedResources;
				pathStatusData.data = howl;

				pathStatusData.status = ServerManager.ResourceStatus.DOWNLOADED;
				self.emit(ServerManager.Event.RESOURCE, {
					message: ServerManager.Event.RESOURCE_DOWNLOADED,
					resource: name,
				});

				if (self._nbLoadedResources === resources.size)
				{
					self.setStatus(ServerManager.Status.READY);
					self.emit(ServerManager.Event.RESOURCE, {
						message: ServerManager.Event.DOWNLOAD_COMPLETED,
					});
				}
			});

			howl.on("loaderror", (id, error) =>
			{
				// throw { ...response, error: 'unable to download resource: ' + name + ' (' + util.toString(error) + ')' };
				throw Object.assign(response, { error: "unable to download resource: " + name + " (" + util.toString(error) + ")" });
			});

			howl.load();
		}
	}
}

/**
 * Server event
 *
 * <p>A server event is emitted by the manager to inform its listeners of either a change of status, or of a resource related event (e.g. download started, download is completed).</p>
 *
 * @name module:core.ServerManager#Event
 * @enum {Symbol}
 * @readonly
 * @public
 */
ServerManager.Event = {
	/**
	 * Event type: resource event
	 */
	RESOURCE: Symbol.for("RESOURCE"),

	/**
	 * Event: resources have started to download
	 */
	DOWNLOADING_RESOURCES: Symbol.for("DOWNLOADING_RESOURCES"),

	/**
	 * Event: a specific resource download has started
	 */
	DOWNLOADING_RESOURCE: Symbol.for("DOWNLOADING_RESOURCE"),

	/**
	 * Event: a specific resource has been downloaded
	 */
	RESOURCE_DOWNLOADED: Symbol.for("RESOURCE_DOWNLOADED"),

	/**
	 * Event: resources have all downloaded
	 */
	DOWNLOADS_COMPLETED: Symbol.for("DOWNLOAD_COMPLETED"),

	/**
	 * Event type: status event
	 */
	STATUS: Symbol.for("STATUS"),
};

/**
 * Server status
 *
 * @name module:core.ServerManager#Status
 * @enum {Symbol}
 * @readonly
 * @public
 */
ServerManager.Status = {
	/**
	 * The manager is ready.
	 */
	READY: Symbol.for("READY"),

	/**
	 * The manager is busy, e.g. it is downloaded resources.
	 */
	BUSY: Symbol.for("BUSY"),

	/**
	 * The manager has encountered an error, e.g. it was unable to download a resource.
	 */
	ERROR: Symbol.for("ERROR"),
};

/**
 * Resource status
 *
 * @name module:core.ServerManager#ResourceStatus
 * @enum {Symbol}
 * @readonly
 * @public
 */
ServerManager.ResourceStatus = {
	/**
	 * The resource has been registered.
	 */
	REGISTERED: Symbol.for("REGISTERED"),

	/**
	 * The resource is currently downloading.
	 */
	DOWNLOADING: Symbol.for("DOWNLOADING"),

	/**
	 * The resource has been downloaded.
	 */
	DOWNLOADED: Symbol.for("DOWNLOADED"),

	/**
	 * There was an error during downloading, or the resource is in an unknown state.
	 */
	ERROR: Symbol.for("ERROR"),
};<|MERGE_RESOLUTION|>--- conflicted
+++ resolved
@@ -429,19 +429,14 @@
 				}
 
 				// whether all resources have been requested:
-				const allResources = (resources.length === 1 && resources[0] === ServerManager.ALL_RESOURCES);
+				const allResources = (resources.length === 1 &&
+					resources[0] === ServerManager.ALL_RESOURCES);
 
 				// if the experiment is hosted on the pavlovia.org server and
 				// resources is [ServerManager.ALL_RESOURCES], then we register all the resources
 				// in the "resources" sub-directory
-<<<<<<< HEAD
-				if (this._psychoJS.config.environment === ExperimentHandler.Environment.SERVER && allResources)
-=======
-				if (
-					this._psychoJS.config.environment === ExperimentHandler.Environment.SERVER
-					&& allResources
-				)
->>>>>>> 8ed91c97
+				if (this._psychoJS.config.environment === ExperimentHandler.Environment.SERVER &&
+					allResources)
 				{
 					// list the resources from the resources directory of the experiment on the server:
 					const serverResponse = await this._listResources();
@@ -469,14 +464,8 @@
 				{
 					// we cannot ask for all resources to be registered locally, since we cannot list
 					// them:
-<<<<<<< HEAD
-					if (this._psychoJS.config.environment === ExperimentHandler.Environment.LOCAL && allResources)
-=======
-					if (
-						this._psychoJS.config.environment === ExperimentHandler.Environment.LOCAL
-						&& allResources
-					)
->>>>>>> 8ed91c97
+					if (this._psychoJS.config.environment === ExperimentHandler.Environment.LOCAL &&
+						allResources)
 					{
 						throw "resources must be manually specified when the experiment is running locally: ALL_RESOURCES cannot be used";
 					}
@@ -767,14 +756,14 @@
 	/**
 	 * Asynchronously upload audio data to the pavlovia server.
 	 *
-	 * @name module:core.ServerManager#uploadAudio
+	 * @name module:core.ServerManager#uploadAudioVideo
 	 * @function
 	 * @public
 	 * @param {Blob} audioBlob - the audio blob to be uploaded
 	 * @param {string} tag - additional tag
 	 * @returns {Promise<ServerManager.UploadDataPromise>} the response
 	 */
-	async uploadAudio(audioBlob, tag)
+	async uploadAudioVideo(audioBlob, tag)
 	{
 		const response = {
 			origin: "ServerManager.uploadAudio",
@@ -812,23 +801,13 @@
 
 			// query the pavlovia server:
 			const response = await fetch(url, {
-<<<<<<< HEAD
-				method: 'POST',
-				mode: 'cors',
-				cache: 'no-cache',
-				credentials: 'same-origin',
-				redirect: 'follow',
-				referrerPolicy: 'no-referrer',
-				body: formData
-=======
 				method: "POST",
-				mode: "cors", // no-cors, *cors, same-origin
-				cache: "no-cache", // *default, no-cache, reload, force-cache, only-if-cached
-				credentials: "same-origin", // include, *same-origin, omit
-				redirect: "follow", // manual, *follow, error
-				referrerPolicy: "no-referrer", // no-referrer, *no-referrer-when-downgrade, origin, origin-when-cross-origin, same-origin, strict-origin, strict-origin-when-cross-origin, unsafe-url
+				mode: "cors",
+				cache: "no-cache",
+				credentials: "same-origin",
+				redirect: "follow",
+				referrerPolicy: "no-referrer",
 				body: formData,
->>>>>>> 8ed91c97
 			});
 			const jsonResponse = await response.json();
 
