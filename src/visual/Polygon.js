/**
 * Polygonal Stimulus.
 *
 * @author Alain Pitiot
 * @version 2022.2.3
 * @copyright (c) 2017-2020 Ilixa Ltd. (http://ilixa.com) (c) 2020-2022 Open Science Tools Ltd. (https://opensciencetools.org)
 * @license Distributed under the terms of the MIT License
 */

import { Color } from "../util/Color.js";
import { ShapeStim } from "./ShapeStim.js";

/**
 * <p>Polygonal visual stimulus.</p>
 *
 * @extends ShapeStim
<<<<<<< HEAD
 * @param {Object} options
 * @param {String} options.name - the name used when logging messages from this stimulus
 * @param {Window} options.win - the associated Window
 * @param {number} [options.lineWidth= 1.5] - the line width
 * @param {Color} [options.lineColor= Color('white')] the line color
 * @param {Color} options.fillColor - the fill color
 * @param {number} [options.opacity= 1.0] - the opacity
 * @param {number} [options.edges= 3] - the number of edges of the polygon
 * @param {number} [options.radius= 0.5] - the radius of the polygon
 * @param {Array.<number>} [options.pos= [0, 0]] - the position
 * @param {number} [options.size= 1.0] - the size
 * @param {number} [options.ori= 0.0] - the orientation (in degrees)
 * @param {string} options.units - the units of the stimulus vertices, size and position
 * @param {number} [options.contrast= 1.0] - the contrast
 * @param {number} [options.depth= 0] - the depth
 * @param {boolean} [options.interpolate= true] - whether or not the shape is interpolated
 * @param {boolean} [options.autoDraw= false] - whether or not the stimulus should be automatically drawn on every frame flip
 * @param {boolean} [options.autoLog= false] - whether or not to log
 * @param {boolean} [options.draggable= false] - whether or not to make stim draggable with mouse/touch/other pointer device
 */
export class Polygon extends ShapeStim
{
	constructor(
	{
		name,
		win,
		lineWidth,
		lineColor,
		fillColor,
		opacity,
		edges,
		radius,
		pos,
		size,
		ori,
		units,
		contrast,
		depth,
		interpolate,
		autoDraw,
		autoLog,
		draggable
	} = {})
=======
 */
export class Polygon extends ShapeStim
{
	/**
	 * <p>Polygonal visual stimulus.</p>
	 *
	 * @memberOf module:visual
	 * @param {Object} options
	 * @param {String} options.name - the name used when logging messages from this stimulus
	 * @param {Window} options.win - the associated Window
	 * @param {number} [options.lineWidth= 1.5] - the line width
	 * @param {Color} [options.lineColor= Color('white')] the line color
	 * @param {Color} options.fillColor - the fill color
	 * @param {number} [options.opacity= 1.0] - the opacity
	 * @param {number} [options.edges= 3] - the number of edges of the polygon
	 * @param {number} [options.radius= 0.5] - the radius of the polygon
	 * @param {Array.<number>} [options.pos= [0, 0]] - the position
	 * @param {number} [options.size= 1.0] - the size
	 * @param {number} [options.ori= 0.0] - the orientation (in degrees)
	 * @param {string} options.units - the units of the stimulus vertices, size and position
	 * @param {number} [options.contrast= 1.0] - the contrast
	 * @param {number} [options.depth= 0] - the depth
	 * @param {boolean} [options.interpolate= true] - whether or not the shape is interpolated
	 * @param {boolean} [options.autoDraw= false] - whether or not the stimulus should be automatically drawn on every frame flip
	 * @param {boolean} [options.autoLog= false] - whether or not to log
	 */
	constructor({ name, win, lineWidth, lineColor, fillColor, opacity, edges, radius, pos, size, ori, units, contrast, depth, interpolate, autoDraw, autoLog } = {})
>>>>>>> e92bb527
	{
		super({
			name,
			win,
			lineWidth,
			lineColor,
			fillColor,
			opacity,
			pos,
			ori,
			size,
			units,
			contrast,
			depth,
			interpolate,
			autoDraw,
			autoLog,
			draggable
		});

		this._psychoJS.logger.debug("create a new Polygon with name: ",
			name);

		this._addAttribute(
			"edges",
			edges,
			3,
		);
		this._addAttribute(
			"radius",
			radius,
			0.5,
		);

		this._updateVertices();

		if (this._autoLog)
		{
			this._psychoJS.experimentLogger.exp(`Created ${this.name} = ${this.toString()}`);
		}
	}

	/**
	 * Setter for the radius attribute.
	 *
	 * @param {number} radius - the polygon radius
	 * @param {boolean} [log= false] - whether of not to log
	 */
	setRadius(radius, log = false)
	{
		const hasChanged = this._setAttribute("radius", radius, log);

		if (hasChanged)
		{
			this._updateVertices();
		}
	}

	/**
	 * Setter for the edges attribute.
	 *
	 * @param {number} edges - the number of edges
	 * @param {boolean} [log= false] - whether of not to log
	 */
	setEdges(edges, log = false)
	{
		const hasChanged = this._setAttribute("edges", Math.round(edges), log);

		if (hasChanged)
		{
			this._updateVertices();
		}
	}

	/**
	 * Update the vertices.
	 *
	 * @protected
	 * @name module:visual.Polygon#_updateVertices
	 */
	_updateVertices()
	{
		this._psychoJS.logger.debug("update the vertices of Polygon: ", this.name);

		const angle = 2.0 * Math.PI / this._edges;
		const vertices = [];
		for (let v = 0; v < this._edges; ++v)
		{
			vertices.push([Math.sin(v * angle) * this._radius, Math.cos(v * angle) * this._radius]);
		}

		this.setVertices(vertices);
	}
}<|MERGE_RESOLUTION|>--- conflicted
+++ resolved
@@ -14,51 +14,6 @@
  * <p>Polygonal visual stimulus.</p>
  *
  * @extends ShapeStim
-<<<<<<< HEAD
- * @param {Object} options
- * @param {String} options.name - the name used when logging messages from this stimulus
- * @param {Window} options.win - the associated Window
- * @param {number} [options.lineWidth= 1.5] - the line width
- * @param {Color} [options.lineColor= Color('white')] the line color
- * @param {Color} options.fillColor - the fill color
- * @param {number} [options.opacity= 1.0] - the opacity
- * @param {number} [options.edges= 3] - the number of edges of the polygon
- * @param {number} [options.radius= 0.5] - the radius of the polygon
- * @param {Array.<number>} [options.pos= [0, 0]] - the position
- * @param {number} [options.size= 1.0] - the size
- * @param {number} [options.ori= 0.0] - the orientation (in degrees)
- * @param {string} options.units - the units of the stimulus vertices, size and position
- * @param {number} [options.contrast= 1.0] - the contrast
- * @param {number} [options.depth= 0] - the depth
- * @param {boolean} [options.interpolate= true] - whether or not the shape is interpolated
- * @param {boolean} [options.autoDraw= false] - whether or not the stimulus should be automatically drawn on every frame flip
- * @param {boolean} [options.autoLog= false] - whether or not to log
- * @param {boolean} [options.draggable= false] - whether or not to make stim draggable with mouse/touch/other pointer device
- */
-export class Polygon extends ShapeStim
-{
-	constructor(
-	{
-		name,
-		win,
-		lineWidth,
-		lineColor,
-		fillColor,
-		opacity,
-		edges,
-		radius,
-		pos,
-		size,
-		ori,
-		units,
-		contrast,
-		depth,
-		interpolate,
-		autoDraw,
-		autoLog,
-		draggable
-	} = {})
-=======
  */
 export class Polygon extends ShapeStim
 {
@@ -84,9 +39,9 @@
 	 * @param {boolean} [options.interpolate= true] - whether or not the shape is interpolated
 	 * @param {boolean} [options.autoDraw= false] - whether or not the stimulus should be automatically drawn on every frame flip
 	 * @param {boolean} [options.autoLog= false] - whether or not to log
+	 * @param {boolean} [options.draggable= false] - whether or not to make stim draggable with mouse/touch/other pointer device
 	 */
-	constructor({ name, win, lineWidth, lineColor, fillColor, opacity, edges, radius, pos, size, ori, units, contrast, depth, interpolate, autoDraw, autoLog } = {})
->>>>>>> e92bb527
+	constructor({ name, win, lineWidth, lineColor, fillColor, opacity, edges, radius, pos, size, ori, units, contrast, depth, interpolate, autoDraw, autoLog, draggable } = {})
 	{
 		super({
 			name,
