/** @module visual **/
/**
 * Base class for all visual stimuli.
 *
 * @author Alain Pitiot
 * @version 2022.2.3
 * @copyright (c) 2017-2020 Ilixa Ltd. (http://ilixa.com) (c) 2020-2022 Open Science Tools Ltd. (https://opensciencetools.org)
 * @license Distributed under the terms of the MIT License
 */

import * as PIXI from "pixi.js-legacy";
import { MinimalStim } from "../core/MinimalStim.js";
import { WindowMixin } from "../core/WindowMixin.js";
import * as util from "../util/Util.js";

/**
 * Base class for all visual stimuli.
 *
 * @extends MinimalStim
 * @mixes WindowMixin
<<<<<<< HEAD
 * @param {Object} options
 * @param {String} options.name - the name used when logging messages from this stimulus
 * @param {module:core.Window} options.win - the associated Window
 * @param {string} [options.units= "height"] - the units of the stimulus (e.g. for size, position, vertices)
 * @param {number} [options.ori= 0.0] - the orientation (in degrees)
 * @param {number} [options.opacity= 1.0] - the opacity
 * @param {number} [options.depth= 0] - the depth (i.e. the z order)
 * @param {Array.<number>} [options.pos= [0, 0]] - the position of the center of the stimulus
 * @param {number} [options.size= 1.0] - the size
 * @param {PIXI.Graphics} [options.clipMask= null] - the clip mask
 * @param {boolean} [options.autoDraw= false] - whether or not the stimulus should be automatically drawn on every frame flip
 * @param {boolean} [options.autoLog= false] - whether or not to log
 * @param {boolean} [options.draggable= false] - whether or not to make stim draggable with mouse/touch/other pointer device
 */
export class VisualStim extends util.mix(MinimalStim).with(WindowMixin)
{
	constructor({ name, win, units, ori, opacity, depth, pos, size, clipMask, autoDraw, autoLog, draggable } = {})
=======
 */
export class VisualStim extends util.mix(MinimalStim).with(WindowMixin)
{
	/**
	 * @param {Object} options
	 * @param {String} options.name - the name used when logging messages from this stimulus
	 * @param {module:core.Window} options.win - the associated Window
	 * @param {string} [options.units= "height"] - the units of the stimulus (e.g. for size, position, vertices)
	 * @param {number} [options.ori= 0.0] - the orientation (in degrees)
	 * @param {number} [options.opacity= 1.0] - the opacity
	 * @param {number} [options.depth= 0] - the depth (i.e. the z order)
	 * @param {Array.<number>} [options.pos= [0, 0]] - the position of the center of the stimulus
	 * @param {string} [options.anchor = "center"] - sets the origin point of the stim
	 * @param {number} [options.size= 1.0] - the size
	 * @param {PIXI.Graphics} [options.clipMask= null] - the clip mask
	 * @param {boolean} [options.autoDraw= false] - whether or not the stimulus should be automatically drawn on every frame flip
	 * @param {boolean} [options.autoLog= false] - whether or not to log
	 */
	constructor({ name, win, units, ori, opacity, depth, pos, anchor, size, clipMask, autoDraw, autoLog } = {})
>>>>>>> e92bb527
	{
		super({ win, name, autoDraw, autoLog });

		this._addAttribute(
			"units",
			units,
			(typeof win !== "undefined" && win !== null) ? win.units : "height",
			this._onChange(true, true),
		);
		this._addAttribute(
			"pos",
			pos,
			[0, 0],
		);
		this._addAttribute(
			"anchor",
			anchor,
			"center",
		);
		this._addAttribute(
			"size",
			size,
			undefined,
		);
		this._addAttribute(
			"ori",
			ori,
			0.0,
		);
		this._addAttribute(
			"opacity",
			opacity,
			1.0,
			this._onChange(true, false),
		);
		this._addAttribute(
			"depth",
			depth,
			0,
			this._onChange(false, false),
		);
		this._addAttribute(
			"clipMask",
			clipMask,
			null,
			this._onChange(false, false),
		);
		this._addAttribute("draggable", draggable, false);

		// data needed to properly support drag and drop functionality
		this._associatedPointerId = undefined;
		this._initialPointerOffset = [0, 0];
		this._pointerEventHandlersUuids = {};

		// bounding box of the stimulus, in stimulus units
		// note: boundingBox does not take the orientation into account
		this._addAttribute("boundingBox", PIXI.Rectangle.EMPTY);

		// the stimulus need to be updated:
		this._needUpdate = true;

		// the PIXI representation also needs to be updated:
		this._needPixiUpdate = true;
	}

	/**
	 * Force a refresh of the stimulus.
	 *
	 * refresh() is called, in particular, when the Window is resized.
	 */
	refresh()
	{
		this._onChange(true, true)();
	}

	/**
	 * Setter for the size attribute.
	 *
	 * @param {undefined | null | number | number[]} size - the stimulus size
	 * @param {boolean} [log= false] - whether of not to log
	 */
	setSize(size, log = false)
	{
		// size is either undefined, null, or a tuple of numbers:
		if (typeof size !== "undefined" && size !== null)
		{
			size = util.toNumerical(size);
			if (!Array.isArray(size))
			{
				size = [size, size];
			}
		}

		const hasChanged = this._setAttribute("size", size, log);

		if (hasChanged)
		{
			this._onChange(true, true)();
		}
	}

	/**
	 * Setter for the orientation attribute.
	 *
	 * @param {number} ori - the orientation in degree with 0 as the vertical position, positive values rotate clockwise.
	 * @param {boolean} [log= false] - whether of not to log
	 */
	setOri(ori, log = false)
	{
		const hasChanged = this._setAttribute("ori", ori, log);

		if (hasChanged)
		{
			let radians = -ori * 0.017453292519943295;
			this._rotationMatrix = [
				[Math.cos(radians), -Math.sin(radians)],
				[Math.sin(radians), Math.cos(radians)]
			];

			if (this._pixi instanceof PIXI.DisplayObject) {
				this._pixi.rotation = -ori * Math.PI / 180;
			} else {
				this._onChange(true, true)();
			}
		}
	}

	/**
	 * Setter for the position attribute.
	 *
	 * @param {Array.<number>} pos - position of the center of the stimulus, in stimulus units
	 * @param {boolean} [log= false] - whether of not to log
	 */
	setPos(pos, log = false)
	{
		const prevPos = this._pos;
		const hasChanged = this._setAttribute("pos", util.toNumerical(pos), log);

		if (hasChanged)
		{
			this._needUpdate = true;

			// update the bounding box, without calling _estimateBoundingBox:
			this._boundingBox.x += this._pos[0] - prevPos[0];
			this._boundingBox.y += this._pos[1] - prevPos[1];
		}
	}

	/**
<<<<<<< HEAD
	 * Setter for the draggable attribute.
	 *
	 * @name module:visual.VisualStim#setDraggable
	 * @public
	 * @param {boolean} [draggable=false] - whether or not to make stim draggable using mouse/touch/other pointer device
	 * @param {boolean} [log= false] - whether of not to log
	 */
	setDraggable (draggable = false, log = false)
	{
		const hasChanged = this._setAttribute("draggable", draggable, log);
		if (hasChanged)
		{
			if (draggable)
			{
				this._pointerEventHandlersUuids["pointerdown"] = this._win.on("pointerdown", this._handlePointerDown.bind(this));
				this._pointerEventHandlersUuids["pointerup"] = this._win.on("pointerup", this._handlePointerUp.bind(this));
				this._pointerEventHandlersUuids["pointermove"] = this._win.on("pointermove", this._handlePointerMove.bind(this));
			}
			else
			{
				this._win.off("pointerdown", this._pointerEventHandlersUuids["pointerdown"]);
				this._win.off("pointerup", this._pointerEventHandlersUuids["pointerup"]);
				this._win.off("pointermove", this._pointerEventHandlersUuids["pointermove"]);
			}
=======
	 * Setter for the depth attribute.
	 *
	 * @param {Array.<number>} depth - order in which stimuli is rendered, kind of css's z-index with a negative sign.
	 * @param {boolean} [log= false] - whether of not to log
	 */
	setDepth (depth = 0, log = false) {
		this._setAttribute("depth", depth, log);
		if (this._pixi) {
			this._pixi.zIndex = -this._depth;
>>>>>>> e92bb527
		}
	}

	/**
	 * Determine whether an object is inside the bounding box of the stimulus.
	 *
	 * @param {Object} object - the object
	 * @param {string} units - the units
	 * @return {boolean} whether or not the object is inside the bounding box of the stimulus
	 */
	contains(object, units)
	{
		// get the position of the object, in pixel coordinates:
		const objectPos_px = util.getPositionFromObject(object, units);

		if (typeof objectPos_px === "undefined")
		{
			throw {
				origin: "VisualStim.contains",
				context: "when determining whether VisualStim: " + this._name + " contains object: " + util.toString(object),
				error: "unable to determine the position of the object",
			};
		}

		// test for inclusion:
		return this._getBoundingBox_px().contains(objectPos_px[0], objectPos_px[1]);
	}

	/**
<<<<<<< HEAD
	 * Determine whether a point that is nown to have pixel dimensions is inside the bounding box of the stimulus.
	 *
	 * @name module:visual.VisualStim#containsPointPx
	 * @public
	 * @param {number[]} point_px - the point in pixels
	 * @return {boolean} whether or not the object is inside the bounding box of the stimulus
	 */
	containsPointPx (point_px)
	{
		return this._getBoundingBox_px().contains(point_px[0], point_px[1]);
	}

	/**
	 * Release the PIXI representation, if there is one.
	 *
	 * @name module:core.VisualStim#release
	 * @function
	 * @public
	 *
	 * @param {boolean} [log= false] - whether or not to log
	 */
	release(log = false)
	{
		this.draggable = false;
		super.release(log);
	}

	/**
	 * Handler of pointerdown event.
	 *
	 * @name module:visual.VisualStim#_handlePointerDown
	 * @private
	 * @param {Object} e - pointerdown event data.
	 */
	_handlePointerDown (e)
	{
		if (e.pixi === undefined || e.pixi !== this._pixi)
		{
			return;
		}
		let relativePos = [];
		let pixPos = util.to_unit(this._pos, this._units, this._win, "pix");
		relativePos[0] = e.originalEvent.pageX - this._win.size[0] * 0.5 - this._pixi.parent.position.x;
		relativePos[1] = -(e.originalEvent.pageY - this._win.size[1] * 0.5) - this._pixi.parent.position.y;
		this._associatedPointerId = e.originalEvent.pointerId;
		this._initialPointerOffset[0] = relativePos[0] - pixPos[0];
		this._initialPointerOffset[1] = relativePos[1] - pixPos[1];
		this.emit("pointerdown", e);
	}

	/**
	 * Handler of pointerup event.
	 *
	 * @name module:visual.VisualStim#_handlePointerUp
	 * @private
	 * @param {Object} e - pointerup event data.
	 */
	_handlePointerUp (e)
	{
		if (e.originalEvent.pointerId === this._associatedPointerId)
		{
			this._associatedPointerId = undefined;
			this._initialPointerOffset.fill(0);
			this.emit("pointerup", e);
		}
	}

	/**
	 * Handler of pointermove event.
	 *
	 * @name module:visual.VisualStim#_handlePointerMove
	 * @private
	 * @param {Object} e - pointermove event data.
	 */
	_handlePointerMove (e)
	{
		if (e.originalEvent.pointerId === this._associatedPointerId)
		{
			let newPos = [];
			newPos[0] = e.originalEvent.pageX - this._win.size[0] * 0.5 - this._pixi.parent.position.x - this._initialPointerOffset[0];
			newPos[1] = -(e.originalEvent.pageY - this._win.size[1] * 0.5) - this._pixi.parent.position.y - this._initialPointerOffset[1];
			this.setPos(util.to_unit(newPos, "pix", this._win, this._units));
			this.emit("pointermove", e);
		}
=======
	 * Setter for the anchor attribute.
	 *
	 * @param {string} anchor - anchor of the stim
	 * @param {boolean} [log= false] - whether or not to log
	 */
	setAnchor (anchor = "center", log = false)
	{
		this._setAttribute("anchor", anchor, log);
		if (this._pixi !== undefined)
		{
			const anchorNum = this._anchorTextToNum(this._anchor);
			if (this._pixi.anchor !== undefined)
			{
				this._pixi.anchor.x = anchorNum[0];
				this._pixi.anchor.y = anchorNum[1];
			}
			else
			{
				this._pixi.pivot.x = anchorNum[0] * this._pixi.scale.x * this._pixi.width;
				this._pixi.pivot.y = anchorNum[1] * this._pixi.scale.y * this._pixi.height;
			}
		}
	}

	/**
	 * Convert the anchor attribute into numerical values.
	 *
	 * @protected
	 * @param {string} anchorText - text version of anchor value ["top-left", "top-right", "center", ...]
	 * @return {number[]} - the anchor, as an array of numbers in [0,1]
	 */
	_anchorTextToNum(anchorText = "")
	{
		const anchor = [0.5, 0.5];

		if (anchorText.indexOf("left") > -1)
		{
			anchor[0] = 0.0;
		}
		else if (anchorText.indexOf("right") > -1)
		{
			anchor[0] = 1.0;
		}
		if (anchorText.indexOf("top") > -1)
		{
			anchor[1] = 0.0;
		}
		else if (anchorText.indexOf("bottom") > -1)
		{
			anchor[1] = 1.0;
		}

		return anchor;
>>>>>>> e92bb527
	}

	/**
	 * Estimate the bounding box.
	 *
	 * @protected
	 */
	_estimateBoundingBox()
	{
		throw {
			origin: "VisualStim._estimateBoundingBox",
			context: `when estimating the bounding box of visual stimulus: ${this._name}`,
			error: "this method is abstract and should not be called.",
		};
	}

	/**
	 * Get the bounding box in pixel coordinates
	 *
	 * @protected
	 * @returns {PIXI.Rectangle} the bounding box, in pixel coordinates
	 */
	_getBoundingBox_px()
	{
		if (this._units === "pix")
		{
			return this._boundingBox.clone();
		}
		else if (this._units === "norm")
		{
			return new PIXI.Rectangle(
				this._boundingBox.x * this._win.size[0] / 2,
				this._boundingBox.y * this._win.size[1] / 2,
				this._boundingBox.width * this._win.size[0] / 2,
				this._boundingBox.height * this._win.size[1] / 2,
			);
		}
		else if (this._units === "height")
		{
			const minSize = Math.min(this._win.size[0], this._win.size[1]);
			return new PIXI.Rectangle(
				this._boundingBox.x * minSize,
				this._boundingBox.y * minSize,
				this._boundingBox.width * minSize,
				this._boundingBox.height * minSize,
			);
		}
		else
		{
			throw Object.assign(response, { error: `unknown units: ${this._units}` });
		}
	}

	/**
	 * Generate a callback that prepares updates to the stimulus.
	 * This is typically called in the constructor of a stimulus, when attributes are added
	 * 	with _addAttribute.
	 *
	 * @protected
	 * @param {boolean} [withPixi = false] - whether or not the PIXI representation must
	 * 	also be updated
	 * @param {boolean} [withBoundingBox = false] - whether or not to immediately estimate
	 * 	the bounding box
	 * @return {Function}
	 */
	_onChange(withPixi = false, withBoundingBox = false)
	{
		return () =>
		{
			this._needUpdate = true;
			if (withPixi)
			{
				this._needPixiUpdate = true;
			}
			if (withBoundingBox)
			{
				this._estimateBoundingBox();
			}
		};
	}
}<|MERGE_RESOLUTION|>--- conflicted
+++ resolved
@@ -18,25 +18,6 @@
  *
  * @extends MinimalStim
  * @mixes WindowMixin
-<<<<<<< HEAD
- * @param {Object} options
- * @param {String} options.name - the name used when logging messages from this stimulus
- * @param {module:core.Window} options.win - the associated Window
- * @param {string} [options.units= "height"] - the units of the stimulus (e.g. for size, position, vertices)
- * @param {number} [options.ori= 0.0] - the orientation (in degrees)
- * @param {number} [options.opacity= 1.0] - the opacity
- * @param {number} [options.depth= 0] - the depth (i.e. the z order)
- * @param {Array.<number>} [options.pos= [0, 0]] - the position of the center of the stimulus
- * @param {number} [options.size= 1.0] - the size
- * @param {PIXI.Graphics} [options.clipMask= null] - the clip mask
- * @param {boolean} [options.autoDraw= false] - whether or not the stimulus should be automatically drawn on every frame flip
- * @param {boolean} [options.autoLog= false] - whether or not to log
- * @param {boolean} [options.draggable= false] - whether or not to make stim draggable with mouse/touch/other pointer device
- */
-export class VisualStim extends util.mix(MinimalStim).with(WindowMixin)
-{
-	constructor({ name, win, units, ori, opacity, depth, pos, size, clipMask, autoDraw, autoLog, draggable } = {})
-=======
  */
 export class VisualStim extends util.mix(MinimalStim).with(WindowMixin)
 {
@@ -54,9 +35,9 @@
 	 * @param {PIXI.Graphics} [options.clipMask= null] - the clip mask
 	 * @param {boolean} [options.autoDraw= false] - whether or not the stimulus should be automatically drawn on every frame flip
 	 * @param {boolean} [options.autoLog= false] - whether or not to log
-	 */
-	constructor({ name, win, units, ori, opacity, depth, pos, anchor, size, clipMask, autoDraw, autoLog } = {})
->>>>>>> e92bb527
+	 * @param {boolean} [options.draggable= false] - whether or not to make stim draggable with mouse/touch/other pointer device
+	 */
+	constructor({ name, win, units, ori, opacity, depth, pos, anchor, size, clipMask, autoDraw, autoLog, draggable } = {})
 	{
 		super({ win, name, autoDraw, autoLog });
 
@@ -206,7 +187,6 @@
 	}
 
 	/**
-<<<<<<< HEAD
 	 * Setter for the draggable attribute.
 	 *
 	 * @name module:visual.VisualStim#setDraggable
@@ -214,34 +194,38 @@
 	 * @param {boolean} [draggable=false] - whether or not to make stim draggable using mouse/touch/other pointer device
 	 * @param {boolean} [log= false] - whether of not to log
 	 */
-	setDraggable (draggable = false, log = false)
+	setDraggable(draggable = false, log = false)
 	{
 		const hasChanged = this._setAttribute("draggable", draggable, log);
 		if (hasChanged)
 		{
 			if (draggable)
 			{
-				this._pointerEventHandlersUuids["pointerdown"] = this._win.on("pointerdown", this._handlePointerDown.bind(this));
-				this._pointerEventHandlersUuids["pointerup"] = this._win.on("pointerup", this._handlePointerUp.bind(this));
-				this._pointerEventHandlersUuids["pointermove"] = this._win.on("pointermove", this._handlePointerMove.bind(this));
+				this._pointerEventHandlersUuids[ "pointerdown" ] = this._win.on("pointerdown", this._handlePointerDown.bind(this));
+				this._pointerEventHandlersUuids[ "pointerup" ] = this._win.on("pointerup", this._handlePointerUp.bind(this));
+				this._pointerEventHandlersUuids[ "pointermove" ] = this._win.on("pointermove", this._handlePointerMove.bind(this));
 			}
 			else
 			{
-				this._win.off("pointerdown", this._pointerEventHandlersUuids["pointerdown"]);
-				this._win.off("pointerup", this._pointerEventHandlersUuids["pointerup"]);
-				this._win.off("pointermove", this._pointerEventHandlersUuids["pointermove"]);
-			}
-=======
+				this._win.off("pointerdown", this._pointerEventHandlersUuids[ "pointerdown" ]);
+				this._win.off("pointerup", this._pointerEventHandlersUuids[ "pointerup" ]);
+				this._win.off("pointermove", this._pointerEventHandlersUuids[ "pointermove" ]);
+			}
+		}
+	}
+
+	/**
 	 * Setter for the depth attribute.
 	 *
 	 * @param {Array.<number>} depth - order in which stimuli is rendered, kind of css's z-index with a negative sign.
 	 * @param {boolean} [log= false] - whether of not to log
 	 */
-	setDepth (depth = 0, log = false) {
+	setDepth(depth = 0, log = false)
+	{
 		this._setAttribute("depth", depth, log);
-		if (this._pixi) {
+		if (this._pixi)
+		{
 			this._pixi.zIndex = -this._depth;
->>>>>>> e92bb527
 		}
 	}
 
@@ -271,7 +255,6 @@
 	}
 
 	/**
-<<<<<<< HEAD
 	 * Determine whether a point that is nown to have pixel dimensions is inside the bounding box of the stimulus.
 	 *
 	 * @name module:visual.VisualStim#containsPointPx
@@ -351,12 +334,14 @@
 		if (e.originalEvent.pointerId === this._associatedPointerId)
 		{
 			let newPos = [];
-			newPos[0] = e.originalEvent.pageX - this._win.size[0] * 0.5 - this._pixi.parent.position.x - this._initialPointerOffset[0];
-			newPos[1] = -(e.originalEvent.pageY - this._win.size[1] * 0.5) - this._pixi.parent.position.y - this._initialPointerOffset[1];
+			newPos[ 0 ] = e.originalEvent.pageX - this._win.size[ 0 ] * 0.5 - this._pixi.parent.position.x - this._initialPointerOffset[ 0 ];
+			newPos[ 1 ] = -(e.originalEvent.pageY - this._win.size[ 1 ] * 0.5) - this._pixi.parent.position.y - this._initialPointerOffset[ 1 ];
 			this.setPos(util.to_unit(newPos, "pix", this._win, this._units));
 			this.emit("pointermove", e);
 		}
-=======
+	}
+
+	/**
 	 * Setter for the anchor attribute.
 	 *
 	 * @param {string} anchor - anchor of the stim
@@ -410,7 +395,6 @@
 		}
 
 		return anchor;
->>>>>>> e92bb527
 	}
 
 	/**
