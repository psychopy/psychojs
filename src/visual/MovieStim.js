/**
 * Movie Stimulus.
 *
 * @author Alain Pitiot
 * @version 2022.2.3
 * @copyright (c) 2017-2020 Ilixa Ltd. (http://ilixa.com) (c) 2020-2022 Open Science Tools Ltd. (https://opensciencetools.org)
 * @license Distributed under the terms of the MIT License
 */

import * as PIXI from "pixi.js-legacy";
import { PsychoJS } from "../core/PsychoJS.js";
import { Color } from "../util/Color.js";
import { ColorMixin } from "../util/ColorMixin.js";
import { to_pixiPoint } from "../util/Pixi.js";
import * as util from "../util/Util.js";
import { VisualStim } from "./VisualStim.js";
import {Camera} from "../hardware/Camera.js";
import YoutubeIframeAPIHandler  from "./YoutubeIframeAPI.js";

/**
 * Movie Stimulus.
 *
 * @extends VisualStim
 * @todo autoPlay does not work for the moment.
 */
export class MovieStim extends VisualStim
{
	/**
	 * @memberOf module:visual
	 * @param {Object} options
	 * @param {String} options.name - the name used when logging messages from this stimulus
	 * @param {module:core.Window} options.win - the associated Window
	 * @param {string | HTMLVideoElement | module:visual.Camera} movie - the name of a
	 * movie resource or of a HTMLVideoElement or of a Camera component
	 * @param {string} [options.youtubeUrl] - link to a youtube video. If this parameter is present, movie stim will embed a youtube video to an experiment.
	 * @param {boolean} [options.showYoutubeControls] - whether or not to show youtube player controls.
	 * @oaram {boolean} [options.disableYoutubePlayerKeyboardControls=false] - Setting the parameter's value to true causes the youtube player to not respond to keyboard controls.
	 * @param {string} [options.units= "norm"] - the units of the stimulus (e.g. for size, position, vertices)
	 * @param {Array.<number>} [options.pos= [0, 0]] - the position of the center of the stimulus
	 * @param {string} [options.anchor = "center"] - sets the origin point of the stim
	 * @param {string} [options.units= 'norm'] - the units of the stimulus vertices, size and position
	 * @param {number} [options.ori= 0.0] - the orientation (in degrees)
	 * @param {number} [options.size] - the size of the rendered image (the size of the image will be used if size is not specified)
	 * @param {Color} [options.color= Color('white')] the background color
	 * @param {number} [options.opacity= 1.0] - the opacity
	 * @param {number} [options.contrast= 1.0] - the contrast
	 * @param {boolean} [options.interpolate= false] - whether or not the image is interpolated
	 * @param {boolean} [options.flipHoriz= false] - whether or not to flip horizontally
	 * @param {boolean} [options.flipVert= false] - whether or not to flip vertically
	 * @param {boolean} [options.loop= false] - whether or not to loop the movie
	 * @param {number} [options.volume= 1.0] - the volume of the audio track (must be between 0.0 and 1.0)
	 * @param {boolean} [options.noAudio= false] - whether or not to play the audio
	 * @param {boolean} [options.autoPlay= true] - whether or not to autoplay the video
	 * @param {boolean} [options.autoDraw= false] - whether or not the stimulus should be automatically drawn on every frame flip
	 * @param {boolean} [options.autoLog= false] - whether or not to log
	 * @param {boolean} [options.draggable= false] - whether or not to make stim draggable with mouse/touch/other pointer device
	 */
	constructor({
		name,
		win,
		movie,
		youtubeUrl,
		showYoutubeControls,
		disableYoutubePlayerKeyboardControls,
		pos,
		anchor,
		units,
		ori,
		size,
		color,
		opacity,
		contrast,
		interpolate,
		flipHoriz,
		flipVert,
		loop,
		volume,
		noAudio,
		autoPlay,
		autoDraw,
		autoLog,
		draggable
	} = {})
	{
		super({ name, win, units, ori, opacity, pos, anchor, size, autoDraw, autoLog, draggable });

		this.psychoJS.logger.debug("create a new MovieStim with name: ", name);

<<<<<<< HEAD
		this._pixiTextureResource = undefined;

		// movie and movie control:
=======
		// Used in case when youtubeUrl parameter is set to a proper youtube url.
		this._youtubePlayer = undefined;
		this._ytPlayerIsReady = false;

>>>>>>> 74111a89
		this._addAttribute(
			"movie",
			movie,
		);
		this._addAttribute(
			"youtubeUrl",
			youtubeUrl,
			""
		);
		this._addAttribute(
			"showYoutubeControls",
			showYoutubeControls,
			true
		);
		this._addAttribute(
			"disableYoutubePlayerKeyboardControls",
			disableYoutubePlayerKeyboardControls,
			false
		);
		this._addAttribute(
			"volume",
			volume,
			1.0,
			this._onChange(false, false),
		);
		this._addAttribute(
			"noAudio",
			noAudio,
			false,
			this._onChange(false, false),
		);
		this._addAttribute(
			"autoPlay",
			autoPlay,
			true,
			this._onChange(false, false),
		);

		this._addAttribute(
			"flipHoriz",
			flipHoriz,
			false,
			this._onChange(false, false),
		);
		this._addAttribute(
			"flipVert",
			flipVert,
			false,
			this._onChange(false, false),
		);
		this._addAttribute(
			"interpolate",
			interpolate,
			false,
			this._onChange(true, false),
		);

		// colors:
		this._addAttribute(
			"color",
			color,
			"white",
			this._onChange(true, false),
		);
		this._addAttribute(
			"contrast",
			contrast,
			1.0,
			this._onChange(true, false),
		);
		this._addAttribute(
			"loop",
			loop,
			false,
			this._onChange(false, false),
		);

		// estimate the bounding box:
		this._estimateBoundingBox();

		// check whether the fastSeek method on HTMLVideoElement is implemented:
		const videoElement = document.createElement("video");
		this._hasFastSeek = (typeof videoElement.fastSeek === "function");

		if (this._autoLog)
		{
			this._psychoJS.experimentLogger.exp(`Created ${this.name} = ${this.toString()}`);
		}
	}

	/**
	 * Setter for the movie attribute.
	 *
	 * @param {string | HTMLVideoElement | module:visual.Camera} movie - the name of a
	 * movie resource or of a HTMLVideoElement or of a Camera component
	 * @param {boolean} [log= false] - whether or not to log
	 */
	setMovie(movie, log = false)
	{
		const response = {
			origin: "MovieStim.setMovie",
			context: `when setting the movie of MovieStim: ${this._name}`,
		};

		try
		{
			let htmlVideo = undefined;
			this._pixiTextureResource = undefined;

			// movie is undefined: that's fine but we raise a warning in case this is
			// a symptom of an actual problem
			if (typeof movie === "undefined")
			{
				this.psychoJS.logger.warn(
					`setting the movie of MovieStim: ${this._name} with argument: undefined.`);
				this.psychoJS.logger.debug(`set the movie of MovieStim: ${this._name} as: undefined`);
			}
			else
			{
				let videoResource;

				// If movie is a string, then it should be the name of a resource, which we get:
				if (typeof movie === "string")
				{
					videoResource = this.psychoJS.serverManager.getResource(movie);
				}
				// If movie is a HTMLVideoElement, pass it as is:
				else if (movie instanceof HTMLVideoElement)
				{
					videoResource = movie;
				}
				// If movie is an instance of camera, get a video element from it:
				else if (movie instanceof Camera)
				{
					// old behaviour: feeding a Camera to MovieStim plays the live stream:
					videoResource = movie.getVideo();
					// TODO remove previous movie one if there is one

					/*
					// new behaviour: feeding a Camera to MovieStim replays the video previously recorded by the Camera:
					const video = movie.getRecording();
					movie = video;
				 */
				}

				if (videoResource instanceof HTMLVideoElement)
				{
					htmlVideo = videoResource;
					htmlVideo.playsInline = true;
					this._pixiTextureResource = PIXI.Texture.from(htmlVideo, { resourceOptions: { autoPlay: false } });
				}
				else if (videoResource instanceof PIXI.Texture)
				{
					htmlVideo = videoResource.baseTexture.resource.source;
					this._pixiTextureResource = videoResource;
				}
				else
				{
					throw `${videoResource.toString()} is not a HTMLVideoElement nor PIXI.Texture!`;
				}

				this.psychoJS.logger.debug(`set the movie of MovieStim: ${this._name} as: src= ${htmlVideo.src}, size= ${htmlVideo.videoWidth}x${htmlVideo.videoHeight}, duration= ${htmlVideo.duration}s`);

				// ensure we have only one onended listener per HTMLVideoElement, since we can have several
				// MovieStim with the same underlying HTMLVideoElement
				// https://stackoverflow.com/questions/11455515
				// TODO: make it actually work!
				if (!htmlVideo.onended)
				{
					htmlVideo.onended = () =>
					{
						this.status = PsychoJS.Status.FINISHED;
					};
				}

				// Resize the stim when video is loaded. Otherwise this._texture.width is 1.
				const loadedDataCb = () =>
				{
					this.size = this._size;
					movie.removeEventListener("loadeddata", loadedDataCb);
				};

				if (movie.readyState < movie.HAVE_FUTURE_DATA)
				{
					movie.addEventListener("loadeddata", loadedDataCb)
				}

				this.hideYoutubePlayer();
			}

			this._setAttribute("movie", htmlVideo, log);
			this._needUpdate = true;
			this._needPixiUpdate = true;
		}
		catch (error)
		{
			throw Object.assign(response, { error });
		}
	}

	/**
	 * Setter for the size attribute.
	 *
	 * @param {undefined | null | number | number[]} size - the stimulus size
	 * @param {boolean} [log= false] - whether or not to log
	 */
	setSize(size, log = false)
	{
		if (!Array.isArray(size))
		{
			size = [size, size];
		}

		if (Array.isArray(size) && size.length <= 1)
		{
			size = [size[0], size[0]];
		}

		for (let i = 0; i < size.length; i++)
		{
			try
			{
				size[i] = util.toNumerical(size[i]);
			}
			catch (err)
			{
				// Failed to convert to numeric. Set to NaN.
				size[ i ] = NaN;
			}
		}

		// If the html5Video is available and loaded enough, use information from it to convert NaN to proper values.
		if (this._movie !== undefined && this._movie.readyState >= this._movie.HAVE_FUTURE_DATA)
		{
			size = this._ensureNaNSizeConversion(size, this._movie);
		}

		if (this._texture !== undefined)
		{
			this._applySizeToPixi(size);
		}

		if (this._youtubePlayer !== undefined && this._ytPlayerIsReady)
		{
			// Handling youtube iframe resize here, since _updateIfNeeded aint going to be triggered due to absence of _pixi component.
			this._applySizeToYoutubeIframe(size);

			// Youtube player handles NaN size automatically. Leveraging that to cover unset size.
			// IMPORTANT! this._youtubePlayer.getSize() is not used intentionally, because it returns initial values event after different size was set.
			const ytPlayerBCR = this._youtubePlayer.getIframe().getBoundingClientRect();
			size = util.to_unit([ ytPlayerBCR.width, ytPlayerBCR.height ], "pix", this._win, this._units);
		}

		this._setAttribute("size", size, log);
	}

	/**
	 * Setter for the position attribute.
	 *
	 * @param {Array.<number>} pos - position of the center of the stimulus, in stimulus units
	 * @param {boolean} [log= false] - whether or not to log
	 */
	setPos(pos, log = false)
	{
		super.setPos(pos, log);
		// if (this._youtubePlayer !== undefined && this._ytPlayerIsReady)
		if (this._youtubePlayer !== undefined)
		{
			const pos_px = util.to_px(pos, this._units, this._win, false);
			pos_px[1] *= this._win._rootContainer.scale.y;
			this._youtubePlayer.getIframe().style.transform = `translate3d(${pos_px[0]}px, ${pos_px[1]}px, 0)`;
		}
	}

	/**
	 * Setter for the volume attribute.
	 *
	 * @param {number} volume - desired volume of the movie in [0, 1].
	 * @param {boolean} [log= false] - whether of not to log
	 */
	setVolume(vol, log = false)
	{
		this._setAttribute("volume", vol, log);
		if (this._movie !== undefined)
		{
			this._movie.volume = vol;
		}
		else if (this._youtubePlayer !== undefined && this._ytPlayerIsReady)
		{
			// Original movie takes volume in [0, 1], whereas youtube's player [0, 100].
			this._youtubePlayer.setVolume(vol * 100);
		}
	}

	/**
	 * Draw this stimulus on the next frame draw.
	 */
	draw()
	{
		super.draw();
		if (this._youtubePlayer !== undefined && this._ytPlayerIsReady)
		{
			this.showYoutubePlayer();
		}
	}

	/**
	 * Hide this stimulus on the next frame draw.
	 */
	hide()
	{
		super.hide();
		if (this._youtubePlayer !== undefined && this._ytPlayerIsReady)
		{
			this.hideYoutubePlayer();
		}
	}

	/**
	 * Handling youtube player being ready to work.
	 *
	 * @param {string} link to a youtube video. If this parameter is present, movie stim will embed a youtube video to an experiment.
	 * @param {boolean} [log= false] - whether or not to log.
	 */
	_onYoutubePlayerReady (e)
	{
		this._ytPlayerIsReady = true;

		if (Number.isNaN(this._size[ 0 ]) || Number.isNaN(this._size[ 1 ]))
		{
			// Youtube player handles NaN size automatically. Leveraging that to cover unset size.
			// IMPORTANT! this._youtubePlayer.getSize() is not used intentionally, because it returns initial values event after different size was set.
			const ytPlayerBCR = this._youtubePlayer.getIframe().getBoundingClientRect();
			this._setAttribute("size", util.to_unit([ ytPlayerBCR.width, ytPlayerBCR.height ], "pix", this._win, this._units), true);
		}

		this.setVolume(this._volume, true);
	}

	/**
	 * Handling youtube player state change.
	 *
	 * @param {string} link to a youtube video. If this parameter is present, movie stim will embed a youtube video to an experiment.
	 * @param {boolean} [log= false] - whether or not to log.
	 */
	_onYoutubePlayerStateChange (e)
	{
		if (e.data === YT.PlayerState.PLAYING)
		{
			// Just in case for potential future requirements.
		}
		else if (e.data === YT.PlayerState.PAUSED)
		{
			// Just in case for potential future requirements.
		}
		else if (e.data === YT.PlayerState.ENDED)
		{
			// Just in case for potential future requirements.
		}
		else if (e.data === YT.PlayerState.ENDED)
		{
			// Just in case for potential future requirements.
		}
	}

	/**
	 * Handling youtube player errors.
	 *
	 * @param {string} link to a youtube video. If this parameter is present, movie stim will embed a youtube video to an experiment.
	 * @param {boolean} [log= false] - whether or not to log.
	 */
	_onYoutubePlayerError (err)
	{
		// Just in case for potential future requirements.
		console.error("youtube player error:", arguments);
	}

	hideYoutubePlayer ()
	{
		if (this._youtubePlayer !== undefined && this._ytPlayerIsReady)
		{
			this._youtubePlayer.stopVideo();
			this._youtubePlayer.getIframe().parentElement.classList.add("hidden");
		}
	}

	showYoutubePlayer ()
	{
		if (this._youtubePlayer !== undefined && this._ytPlayerIsReady)
		{
			this._youtubePlayer.getIframe().parentElement.classList.remove("hidden");
		}
	}

	/**
	 * Setter for the youtubeUrl attribute.
	 *
	 * @param {string} link to a youtube video. If this parameter is present, movie stim will embed a youtube video to an experiment.
	 * @param {boolean} [log= false] - whether or not to log.
	 */
	async setYoutubeUrl (urlString = "", log = false)
	{
		if (urlString.length === 0)
		{
			this.hideYoutubePlayer();
			return;
		}

		// Handling the case when there's already regular movie is set.
		if (this._movie !== undefined)
		{
			this.stop();
			this.setMovie(undefined);

			// Removing stimuli from the drawing list.
			this.hide();
		}

		const urlObj = new URL(urlString);
		if (this._youtubePlayer === undefined)
		{
			const vidSizePx = util.to_unit(this._size, this.units, this.win, "pix");

			await YoutubeIframeAPIHandler.init();

			this._youtubePlayer = YoutubeIframeAPIHandler.createPlayer({
				videoId: urlObj.searchParams.get("v"),
				width: vidSizePx[0],
				height: vidSizePx[ 1 ],
				playerVars: {
					"rel": 0,
					"playsinline": 1,
					"modestbranding": 1,
					"disablekb": Number(this._disableYoutubePlayerKeyboardControls) || 0,
					"autoplay": Number(this._autoPlay) || 0,
					"controls": Number(this._showYoutubeControls) || 0,
					"loop": Number(this._loop) || 0,
				},
				events: {
					"onReady": this._onYoutubePlayerReady.bind(this),
					"onStateChange": this._onYoutubePlayerStateChange.bind(this),
					"onError": this._onYoutubePlayerError.bind(this),
					// "onPlaybackQualityChange":
					// "onPlaybackRateChange":
					// "onApiChange":
				}
			});

			// At this point youtube player is added to the page. Invoking position setter to ensure html element is placed as expected.
			this.pos = this._pos;
		}
		else
		{
			this._youtubePlayer.loadVideoById(urlObj.searchParams.get("v"));
			this.showYoutubePlayer();
		}
	}

	/**
	 * Reset the stimulus.
	 *
	 * @param {boolean} [log= false] - whether or not to log
	 */
	reset(log = false)
	{
		this.status = PsychoJS.Status.NOT_STARTED;
		this._movie.pause();
		this.seek(0, log);
	}

	/**
	 * Start playing the movie.
	 *
	 * @param {boolean} [log= false] - whether or not to log
	 */
	play(log = false)
	{
		this.status = PsychoJS.Status.STARTED;

		if (this._movie !== undefined)
		{
			// As found on https://goo.gl/LdLk22
			const playPromise = this._movie.play();

			if (playPromise !== undefined)
			{
				playPromise.catch((error) =>
				{
					throw {
						origin: "MovieStim.play",
						context: `when attempting to play MovieStim: ${this._name}`,
						error,
					};
				});
			}
		}
		else if (this._youtubePlayer !== undefined && this._ytPlayerIsReady)
		{
			this._youtubePlayer.playVideo();
		}
	}

	/**
	 * Pause the movie.
	 *
	 * @param {boolean} [log= false] - whether or not to log
	 */
	pause(log = false)
	{
		this.status = PsychoJS.Status.STOPPED;
		if (this._movie !== undefined)
		{
			this._movie.pause();
		}
		else if (this._youtubePlayer !== undefined && this._ytPlayerIsReady)
		{
			this._youtubePlayer.pauseVideo();
		}
	}

	/**
	 * Stop the movie and reset to 0s.
	 *
	 * @param {boolean} [log= false] - whether or not to log
	 */
	stop(log = false)
	{
		this.status = PsychoJS.Status.STOPPED;
		if (this._movie !== undefined)
		{
			this._movie.pause();
			this.seek(0, log);
		}
		else if (this._youtubePlayer !== undefined && this._ytPlayerIsReady)
		{
			this._youtubePlayer.stopVideo();
		}
	}

	/**
	 * Jump to a specific timepoint
	 *
	 * <p>Note: seek is experimental and does not work on all browsers at the moment.</p>
	 *
	 * @param {number} timePoint - the timepoint to which to jump (in second)
	 * @param {boolean} [log= false] - whether or not to log
	 */
	seek(timePoint, log = false)
	{
		if (this._movie !== undefined)
		{
			if (timePoint < 0 || timePoint > this._movie.duration)
			{
				throw {
					origin: "MovieStim.seek",
					context: `when seeking to timepoint: ${timePoint} of MovieStim: ${this._name}`,
					error: `the timepoint does not belong to [0, ${this._movie.duration}`,
				};
			}

			if (this._hasFastSeek)
			{
				this._movie.fastSeek(timePoint);
			}
			else
			{
				try
				{
					this._movie.currentTime = timePoint;
				}
				catch (error)
				{
					throw {
						origin: "MovieStim.seek",
						context: `when seeking to timepoint: ${timePoint} of MovieStim: ${this._name}`,
						error,
					};
				}
			}
		}
		else if (this._youtubePlayer !== undefined && this._ytPlayerIsReady)
		{
			this._youtubePlayer.seekTo(timePoint);
		}
	}

	/**
	 * Get the elapsed time in seconds since the video started playing.
	 *
	 * @return {number} playback time.
	 */
	getPlaybackTime ()
	{
		if (this._movie !== undefined)
		{
			return this._movie.currentTime;
		}
		else if (this._youtubePlayer !== undefined && this._ytPlayerIsReady)
		{
			return this._youtubePlayer.getCurrentTime();
		}

		return 0;
	}

	/**
	 * Applies given size values to underlying pixi component of the stim.
	 *
	 * @param {Array} size
	 */
	_applySizeToPixi(size)
	{
		const size_px = util.to_px(size, this._units, this._win);
		const scaleX = size_px[0] / this._movie.videoWidth;
		const scaleY = size_px[1] / this._movie.videoHeight;
		this._pixi.scale.x = this.flipHoriz ? -scaleX : scaleX;
		this._pixi.scale.y = this.flipVert ? scaleY : -scaleY;
	}

	/**
	 * Applies given size values to youtube iframe.
	 *
	 * @param {*} size
	 */
	_applySizeToYoutubeIframe(size)
	{
		const size_px = util.to_px(size, this._units, this._win);
		this._youtubePlayer.setSize(size_px[ 0 ], size_px[ 1 ]);
	}

	/**
	 * Ensures to convert NaN in the size values to proper, numerical values using given texture dimensions.
	 *
	 * @param {Array} size
	 */
	_ensureNaNSizeConversion(size, html5Video)
	{
		if (Number.isNaN(size[0]) && Number.isNaN(size[1]))
		{
			size = util.to_unit([html5Video.videoWidth, html5Video.videoHeight], "pix", this._win, this._units);
		}
		else if (Number.isNaN(size[0]))
		{
			size[0] = size[1] * (html5Video.videoWidth / html5Video.videoHeight);
		}
		else if (Number.isNaN(size[1]))
		{
			size[1] = size[0] / (html5Video.videoWidth / html5Video.videoHeight);
		}

		return size;
	}

	/**
	 * Estimate the bounding box.
	 */
	_estimateBoundingBox()
	{
		const size = this._getDisplaySize();
		if (typeof size !== "undefined")
		{
			this._boundingBox = new PIXI.Rectangle(
				this._pos[0] - (size[0] / 2),
				this._pos[1] - (size[1] / 2),
				size[0],
				size[1],
			);
		}

		// TODO take the orientation into account
	}

	/**
	 * Update the stimulus, if necessary.
	 *
	 * @protected
	 */
	_updateIfNeeded()
	{
		if (!this._needUpdate)
		{
			return;
		}
		this._needUpdate = false;

		// update the PIXI representation, if need be:
		if (this._needPixiUpdate)
		{
			this._needPixiUpdate = false;

			if (typeof this._pixi !== "undefined")
			{
				// Leave original video in place
				// https://pixijs.download/dev/docs/PIXI.Sprite.html#destroy
				this._pixi.destroy({
					children: true,
					texture: true,
					baseTexture: false,
				});
			}
			this._pixi = undefined;

			// no movie to draw: return immediately
			if (typeof this._movie === "undefined")
			{
				return;
			}

<<<<<<< HEAD
			// No PIXI.Texture, also return immediately.
			if (this._pixiTextureResource === undefined)
			{
				return;
			}

			// create a PixiJS video sprite:
			this._pixiTextureResource.baseTexture.resource.autoPlay = this._autoPlay;
			this._pixi = new PIXI.Sprite(this._pixiTextureResource);
=======
			// Not using PIXI.Texture.from() on purpose, as it caches both PIXI.Texture and PIXI.BaseTexture.
			// As a result of that we can have multiple MovieStim instances using same PIXI.BaseTexture,
			// thus changing texture related properties like interpolation, or calling _pixi.destroy(true)
			// will affect all MovieStims which happen to share that BaseTexture.
			this._texture = new PIXI.Texture(new PIXI.BaseTexture(
				this._movie,
				{
					resourceOptions: { autoPlay: this.autoPlay }
				}
			));

			// create a PixiJS video sprite:
			this._pixi = new PIXI.Sprite(this._texture);
>>>>>>> 74111a89

			if (this._autoPlay)
			{
				this._pixiTextureResource.baseTexture.resource.source.play();
			}

			// since _pixiTextureResource.width may not be immedialy available but the rest of the code needs its value
			// we arrange for repeated calls to _updateIfNeeded until we have a width:
			if (this._pixiTextureResource.width === 0)
			{
				this._needUpdate = true;
				this._needPixiUpdate = true;
				return;
			}
		}

		// audio:
		this._movie.muted = this._noAudio;
		this._movie.volume = this._volume;

		// loop:
		this._movie.loop = this._loop;

		// opacity:
		this._pixi.alpha = this.opacity;

<<<<<<< HEAD
		// set the scale:
		const displaySize = this._getDisplaySize();
		const size_px = util.to_px(displaySize, this.units, this.win);
		const scaleX = size_px[0] / this._pixiTextureResource.width;
		const scaleY = size_px[1] / this._pixiTextureResource.height;
		this._pixi.scale.x = this.flipHoriz ? -scaleX : scaleX;
		this._pixi.scale.y = this.flipVert ? scaleY : -scaleY;
=======
		// initial setSize might be called with incomplete values like [512, null].
		// Before texture is loaded they are converted to [512, NaN].
		// At this point the texture is loaded and we can convert NaN to proper values.
		this.size = this._size;
>>>>>>> 74111a89

		this._pixi.width = size_px[0];
		this._pixi.height = size_px[1];

		// set the position, rotation, and anchor (movie centered on pos):
		this._pixi.position = to_pixiPoint(this.pos, this.units, this.win);
		this._pixi.rotation = -this.ori * Math.PI / 180;
		this.anchor = this._anchor;

		// re-estimate the bounding box, as the texture's width may now be available:
		this._estimateBoundingBox();
	}

	/**
	 * Get the size of the display image, which is either that of the MovieStim or that of the image
	 * it contains.
	 *
	 * @name module:visual.MovieStim#_getDisplaySize
	 * @private
	 * @protected
	 * @return {number[]} the size of the displayed image
	 */
	_getDisplaySize()
	{
		let displaySize = this.size;

		if (typeof displaySize === "undefined")
		{
			// use the size of the texture, if we have access to it:
			if (typeof this._pixiTextureResource !== "undefined" && this._pixiTextureResource.width > 0)
			{
				const textureSize = [this._pixiTextureResource.width, this._pixiTextureResource.height];
				displaySize = util.to_unit(textureSize, "pix", this.win, this.units);
			}
		}

		return displaySize;
	}
}<|MERGE_RESOLUTION|>--- conflicted
+++ resolved
@@ -86,16 +86,13 @@
 
 		this.psychoJS.logger.debug("create a new MovieStim with name: ", name);
 
-<<<<<<< HEAD
 		this._pixiTextureResource = undefined;
 
-		// movie and movie control:
-=======
 		// Used in case when youtubeUrl parameter is set to a proper youtube url.
 		this._youtubePlayer = undefined;
 		this._ytPlayerIsReady = false;
 
->>>>>>> 74111a89
+		// movie and movie control:
 		this._addAttribute(
 			"movie",
 			movie,
@@ -232,13 +229,13 @@
 				{
 					// old behaviour: feeding a Camera to MovieStim plays the live stream:
 					videoResource = movie.getVideo();
-					// TODO remove previous movie one if there is one
+					// TODO remove previous movie if there is one
 
 					/*
 					// new behaviour: feeding a Camera to MovieStim replays the video previously recorded by the Camera:
 					const video = movie.getRecording();
 					movie = video;
-				 */
+					*/
 				}
 
 				if (videoResource instanceof HTMLVideoElement)
@@ -246,6 +243,16 @@
 					htmlVideo = videoResource;
 					htmlVideo.playsInline = true;
 					this._pixiTextureResource = PIXI.Texture.from(htmlVideo, { resourceOptions: { autoPlay: false } });
+					// Not using PIXI.Texture.from() on purpose, as it caches both PIXI.Texture and PIXI.BaseTexture.
+					// As a result of that we can have multiple MovieStim instances using same PIXI.BaseTexture,
+					// thus changing texture related properties like interpolation, or calling _pixi.destroy(true)
+					// will affect all MovieStims which happen to share that BaseTexture.
+					this._pixiTextureResource = new PIXI.Texture(new PIXI.BaseTexture(
+						this._movie,
+						{
+							resourceOptions: { autoPlay: this.autoPlay }
+						}
+					));
 				}
 				else if (videoResource instanceof PIXI.Texture)
 				{
@@ -271,7 +278,7 @@
 					};
 				}
 
-				// Resize the stim when video is loaded. Otherwise this._texture.width is 1.
+				// Resize the stim when video is loaded. Otherwise this._pixiTextureResource.width is 1.
 				const loadedDataCb = () =>
 				{
 					this.size = this._size;
@@ -333,7 +340,7 @@
 			size = this._ensureNaNSizeConversion(size, this._movie);
 		}
 
-		if (this._texture !== undefined)
+		if (this._pixiTextureResource !== undefined)
 		{
 			this._applySizeToPixi(size);
 		}
@@ -804,7 +811,6 @@
 				return;
 			}
 
-<<<<<<< HEAD
 			// No PIXI.Texture, also return immediately.
 			if (this._pixiTextureResource === undefined)
 			{
@@ -814,21 +820,6 @@
 			// create a PixiJS video sprite:
 			this._pixiTextureResource.baseTexture.resource.autoPlay = this._autoPlay;
 			this._pixi = new PIXI.Sprite(this._pixiTextureResource);
-=======
-			// Not using PIXI.Texture.from() on purpose, as it caches both PIXI.Texture and PIXI.BaseTexture.
-			// As a result of that we can have multiple MovieStim instances using same PIXI.BaseTexture,
-			// thus changing texture related properties like interpolation, or calling _pixi.destroy(true)
-			// will affect all MovieStims which happen to share that BaseTexture.
-			this._texture = new PIXI.Texture(new PIXI.BaseTexture(
-				this._movie,
-				{
-					resourceOptions: { autoPlay: this.autoPlay }
-				}
-			));
-
-			// create a PixiJS video sprite:
-			this._pixi = new PIXI.Sprite(this._texture);
->>>>>>> 74111a89
 
 			if (this._autoPlay)
 			{
@@ -855,23 +846,10 @@
 		// opacity:
 		this._pixi.alpha = this.opacity;
 
-<<<<<<< HEAD
-		// set the scale:
-		const displaySize = this._getDisplaySize();
-		const size_px = util.to_px(displaySize, this.units, this.win);
-		const scaleX = size_px[0] / this._pixiTextureResource.width;
-		const scaleY = size_px[1] / this._pixiTextureResource.height;
-		this._pixi.scale.x = this.flipHoriz ? -scaleX : scaleX;
-		this._pixi.scale.y = this.flipVert ? scaleY : -scaleY;
-=======
 		// initial setSize might be called with incomplete values like [512, null].
 		// Before texture is loaded they are converted to [512, NaN].
 		// At this point the texture is loaded and we can convert NaN to proper values.
 		this.size = this._size;
->>>>>>> 74111a89
-
-		this._pixi.width = size_px[0];
-		this._pixi.height = size_px[1];
 
 		// set the position, rotation, and anchor (movie centered on pos):
 		this._pixi.position = to_pixiPoint(this.pos, this.units, this.win);
