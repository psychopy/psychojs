--- conflicted
+++ resolved
@@ -55,7 +55,6 @@
 	 * @param {boolean} [options.autoLog= false] - whether or not to log
 	 * @param {boolean} [options.draggable= false] - whether or not to make stim draggable with mouse/touch/other pointer device
 	 */
-<<<<<<< HEAD
 	constructor({
 		name,
 		win,
@@ -79,11 +78,9 @@
 		noAudio,
 		autoPlay,
 		autoDraw,
-		autoLog
+		autoLog,
+		draggable
 	} = {})
-=======
-	constructor({ name, win, movie, pos, anchor, units, ori, size, color, opacity, contrast, interpolate, flipHoriz, flipVert, loop, volume, noAudio, autoPlay, autoDraw, autoLog, draggable } = {})
->>>>>>> 2788379a
 	{
 		super({ name, win, units, ori, opacity, pos, anchor, size, autoDraw, autoLog, draggable });
 
