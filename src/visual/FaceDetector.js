--- conflicted
+++ resolved
@@ -182,14 +182,7 @@
 	/**
 	 * Stop detecting faces.
 	 *
-<<<<<<< HEAD
-	 * @name module:visual.FaceDetector#stop
-	 * @function
-	 * @public
 	 * @param {boolean} [log= false] - whether or not to log
-=======
-	 * @param {boolean} [log= false] - whether of not to log
->>>>>>> 085b178a
 	 */
 	stop(log = false)
 	{
