--- conflicted
+++ resolved
@@ -63,12 +63,9 @@
 			italic,
 			autoDraw,
 			autoLog,
-<<<<<<< HEAD
-			draggable
-=======
+			draggable,
 			boxFn,
 			multiline
->>>>>>> 465dcec6
 		} = {},
 	)
 	{
@@ -95,11 +92,8 @@
 			alignment: "center",
 			autoDraw,
 			autoLog,
-<<<<<<< HEAD
-			draggable
-=======
+			draggable,
 			boxFn
->>>>>>> 465dcec6
 		});
 
 		this.psychoJS.logger.debug("create a new Button with name: ", name);
