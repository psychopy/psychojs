--- conflicted
+++ resolved
@@ -20,53 +20,6 @@
  *
  * @extends VisualStim
  * @mixes ColorMixin
-<<<<<<< HEAD
- * @param {Object} options
- * @param {String} options.name - the name used when logging messages from this stimulus
- * @param {module:core.Window} options.win - the associated Window
- * @param {number} options.lineWidth - the line width
- * @param {Color} [options.lineColor= 'white'] the line color
- * @param {Color} options.fillColor - the fill color
- * @param {number} [options.opacity= 1.0] - the opacity
- * @param {Array.<Array.<number>>} [options.vertices= [[-0.5, 0], [0, 0.5], [0.5, 0]]] - the shape vertices
- * @param {boolean} [options.closeShape= true] - whether or not the shape is closed
- * @param {Array.<number>} [options.pos= [0, 0]] - the position of the center of the shape
- * @param {number} [options.size= 1.0] - the size
- * @param {number} [options.ori= 0.0] - the orientation (in degrees)
- * @param {string} options.units - the units of the stimulus vertices, size and position
- * @param {number} [options.contrast= 1.0] - the contrast
- * @param {number} [options.depth= 0] - the depth
- * @param {boolean} [options.interpolate= true] - whether or not the shape is interpolated
- * @param {boolean} [options.autoDraw= false] - whether or not the stimulus should be automatically drawn on every frame flip
- * @param {boolean} [options.autoLog= false] - whether or not to log
- * @param {boolean} [options.draggable= false] - whether or not to make stim draggable with mouse/touch/other pointer device
- */
-export class ShapeStim extends util.mix(VisualStim).with(ColorMixin, WindowMixin)
-{
-	constructor(
-	{
-		name,
-		win,
-		lineWidth,
-		lineColor,
-		fillColor,
-		opacity,
-		vertices,
-		closeShape,
-		pos,
-		size,
-		ori,
-		units,
-		contrast,
-		depth,
-		interpolate,
-		autoDraw,
-		autoLog,
-		draggable
-	} = {})
-	{
-		super({ name, win, units, ori, opacity, pos, depth, size, autoDraw, autoLog, draggable });
-=======
  */
 export class ShapeStim extends util.mix(VisualStim).with(ColorMixin, WindowMixin)
 {
@@ -91,11 +44,11 @@
 	 * @param {boolean} [options.interpolate= true] - whether or not the shape is interpolated
 	 * @param {boolean} [options.autoDraw= false] - whether or not the stimulus should be automatically drawn on every frame flip
 	 * @param {boolean} [options.autoLog= false] - whether or not to log
-	 */
-	constructor({ name, win, lineWidth, lineColor, fillColor, opacity, vertices, closeShape, pos, anchor, size, ori, units, contrast, depth, interpolate, autoDraw, autoLog } = {})
-	{
-		super({ name, win, units, ori, opacity, pos, anchor, depth, size, autoDraw, autoLog });
->>>>>>> e92bb527
+	 * @param {boolean} [options.draggable= false] - whether or not to make stim draggable with mouse/touch/other pointer device
+	 */
+	constructor({ name, win, lineWidth, lineColor, fillColor, opacity, vertices, closeShape, pos, anchor, size, ori, units, contrast, depth, interpolate, autoDraw, autoLog, draggable } = {})
+	{
+		super({ name, win, units, ori, opacity, pos, anchor, depth, size, autoDraw, autoLog, draggable });
 
 		// the PIXI polygon corresponding to the vertices, in pixel units:
 		this._pixiPolygon_px = undefined;
@@ -225,7 +178,6 @@
 	}
 
 	/**
-<<<<<<< HEAD
 	 * Determine whether a point that is nown to have pixel dimensions is inside the bounding box of the stimulus.
 	 *
 	 * @name module:visual.ShapeStim#containsPointPx
@@ -239,7 +191,9 @@
 		this._getVertices_px();
 		const polygon_px = this._vertices_px.map((v) => [v[0] + pos_px[0], v[1] + pos_px[1]]);
 		return util.IsPointInsidePolygon(point_px, polygon_px);
-=======
+	}
+
+	/**
 	 * Setter for the anchor attribute.
 	 *
 	 * @param {string} anchor - anchor of the stim
@@ -257,7 +211,6 @@
 			this._pixi.pivot.x = (anchorNum[0] - 0.5) * this._pixi.scale.x * this._pixi.width;
 			this._pixi.pivot.y = (anchorNum[1] - 0.5) * -this._pixi.scale.y * this._pixi.height;
 		}
->>>>>>> e92bb527
 	}
 
 	/**
